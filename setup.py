--- conflicted
+++ resolved
@@ -7,15 +7,10 @@
     url='https://github.com/glotzerlab/euclid',
     author='Bryan VanSaders',
     author_email='bvansade@umich.edu',
-<<<<<<< HEAD
     packages=['euclid'],
-    install_requires=['numpy', 'scipy'],
-=======
-    packages=['euclid','euclid.FreudShape'],
     install_requires=[
         'numpy',
         'rowan>=1.2',
         'scipy'
     ],
->>>>>>> 30438053
     zip_safe=False)