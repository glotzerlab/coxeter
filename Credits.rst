--- conflicted
+++ resolved
@@ -105,7 +105,6 @@
 * Added examples for the shape classes.
 
 Jen Bradley
-<<<<<<< HEAD
 
 * Bug fixes for ``gsd_shape_spec`` to correctly comply with GSD specifications.
 * Fixed error where ``__repr__`` would fail for polyhedra with multiple face types.
@@ -113,11 +112,6 @@
 * Added shape families for Archimedean, Catalan, and Johnson solids.
 * Added shape family for prisms and antiprisms.
 * Added shape family for equilateral pyramids and dipyramids.
-
-=======
-* Bug fixes for ``gsd_shape_spec`` to correctly comply with GSD specifications.
-* Fixed error where ``__repr__`` would fail for polyhedra with multiple face types.
->>>>>>> cfb46371
 
 Source code
 -----------
