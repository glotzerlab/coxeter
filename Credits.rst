--- conflicted
+++ resolved
@@ -112,7 +112,7 @@
 * Added shape families for Archimedean, Catalan, and Johnson solids.
 * Added shape family for prisms and antiprisms.
 * Added shape family for equilateral pyramids and dipyramids.
-<<<<<<< HEAD
+* Added edges, edge_vectors, and num_edges methods.
 * Added optional ``fast`` flag for ConvexPolyhedron generation.
 * Reimplemented ``find_equations``, ``_volume``, ``surface_area``, ``centroid``,
   ``_compute_inertia_tensor``, ``rescale``, and ``get_face_area`` methods for convex
@@ -123,9 +123,6 @@
 * Added ``simplices``, ``equations``, and ``face_centroids`` properties to the
   ConvexPolyhedron class.
 * Optimized pytest configurations for more efficient use of local and remote resources.
-=======
-* Added edges, edge_vectors, and num_edges methods.
->>>>>>> 6e5331df
 
 Domagoj Fijan
 * Rewrote point in polygon check to use NumPy vectorized operations.
