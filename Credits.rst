--- conflicted
+++ resolved
@@ -34,12 +34,9 @@
 * Added minimal bounding sphere for all shapes.
 * Added minimal centered bounding sphere calculations for all shapes except general polygons and polyhedra.
 * Enabled getting and setting the circumsphere or bounding sphere radius of a polyhedron (for both types of bounding sphere).
-<<<<<<< HEAD
 * Added point in polygon checks.
 * Added point in polyhedron checks.
-=======
 * Added repr for all shapes.
->>>>>>> 21d49208
 
 Bryan VanSaders - **Original maintainer of legacy euclid package**
 
