import numpy as np
import pytest
import rowan
from hypothesis import assume, example, given, settings
from hypothesis.extra.numpy import arrays
from hypothesis.strategies import floats, tuples
from pytest import approx
from scipy.spatial import ConvexHull

<<<<<<< HEAD
from conftest import (
    EllipseSurfaceStrategy,
    _test_get_set_minimal_bounding_sphere_radius,
    assert_distance_to_surface_2d,
    regular_polygons,
)
from coxeter.families import RegularNGonFamily
=======
from conftest import EllipseSurfaceStrategy
>>>>>>> afc8545e
from coxeter.shapes import ConvexSpheropolygon


def get_square_points():
    return np.asarray([[0, 0, 0], [0, 1, 0], [1, 1, 0], [1, 0, 0]])


@pytest.fixture
def square_points():
    return get_square_points()


@pytest.fixture
def unit_rounded_square():
    return ConvexSpheropolygon(get_square_points(), 1)


@pytest.fixture
def ones():
    return np.ones((4, 2))


def test_2d_verts(square_points):
    """Try creating object with 2D vertices."""
    square_points = square_points[:, :2]
    ConvexSpheropolygon(square_points, 1)


def test_radius_getter_setter(square_points):
    """Test getting and setting the radius."""

    @given(r=floats(0.1, 1000))
    def testfun(r):
        square_points_2d = square_points[:, :2]
        convexspheropolygon = ConvexSpheropolygon(square_points_2d, r)
        assert convexspheropolygon.radius == r
        convexspheropolygon.radius = r + 1
        assert convexspheropolygon.radius == r + 1

    testfun()


def test_invalid_radius_constructor(square_points):
    """Test invalid radius values in constructor."""

    @given(r=floats(-1000, -1))
    def testfun(r):
        square_points_2d = square_points[:, :2]
        with pytest.raises(ValueError):
            ConvexSpheropolygon(square_points_2d, r)

    testfun()


def test_invalid_radius_setter(square_points):
    """Test setting invalid radius values."""

    @given(r=floats(-1000, -1))
    def testfun(r):
        square_points_2d = square_points[:, :2]
        spheropolygon = ConvexSpheropolygon(square_points_2d, 1)
        with pytest.raises(ValueError):
            spheropolygon.radius = r

    testfun()


def test_duplicate_points(square_points):
    """Ensure that running with any duplicate points produces a warning."""
    square_points = np.vstack((square_points, square_points[[0]]))
    with pytest.raises(ValueError):
        ConvexSpheropolygon(square_points, 1)


def test_identical_points(ones):
    """Ensure that running with identical points produces an error."""
    with pytest.raises(ValueError):
        ConvexSpheropolygon(ones, 1)


def test_area(unit_rounded_square):
    """Test area calculation."""
    shape = unit_rounded_square
    area = 1 + 4 + np.pi
    assert shape.signed_area == area
    assert shape.area == area


def test_area_getter_setter(unit_rounded_square):
    """Test setting the area."""

    @given(area=floats(0.1, 1000))
    def testfun(area):
        unit_rounded_square.area = area
        assert unit_rounded_square.signed_area == approx(area)
        assert unit_rounded_square.area == approx(area)

        # Reset to original area
        original_area = 1 + 4 + np.pi
        unit_rounded_square.area = original_area
        assert unit_rounded_square.signed_area == approx(original_area)
        assert unit_rounded_square.area == approx(original_area)

    testfun()


def test_nonplanar(square_points):
    """Ensure that nonplanar vertices raise an error."""
    with pytest.raises(ValueError):
        square_points[0, 2] += 1
        ConvexSpheropolygon(square_points, 1)


@settings(deadline=500)
@given(EllipseSurfaceStrategy)
def test_convex_area(points):
    """Check the areas of various convex sets."""
    hull = ConvexHull(points)
    verts = points[hull.vertices]
    r = 1
    poly = ConvexSpheropolygon(verts, radius=r)

    cap_area = np.pi * r * r
    edge_area = np.sum(np.linalg.norm(verts - np.roll(verts, 1, 0), axis=1), axis=0)
    assert np.isclose(hull.volume + edge_area + cap_area, poly.area)


def test_convex_signed_area(square_points):
    """Ensure that rotating does not change the signed area."""

    @given(random_quat=arrays(np.float64, (4,), elements=floats(-1, 1, width=64)))
    @example(
        random_quat=np.array(
            [0.00000000e00, 2.22044605e-16, 2.60771169e-08, 2.60771169e-08]
        )
    )
    def testfun(random_quat):
        assume(not np.all(random_quat == 0))
        random_quat = rowan.normalize(random_quat)
        rotated_points = rowan.rotate(random_quat, square_points)
        r = 1
        poly = ConvexSpheropolygon(rotated_points, radius=r)

        hull = ConvexHull(square_points[:, :2])

        cap_area = np.pi * r * r
        edge_area = np.sum(
            np.linalg.norm(square_points - np.roll(square_points, 1, 0), axis=1), axis=0
        )
        sphero_area = cap_area + edge_area
        assert np.isclose(poly.signed_area, hull.volume + sphero_area)

    testfun()


def test_sphero_square_perimeter(unit_rounded_square):
    """Test calculating the perimeter of a spheropolygon."""
    assert unit_rounded_square.perimeter == 4 + 2 * np.pi


def test_perimeter_setter(unit_rounded_square):
    """Test setting the perimeter."""

    @given(perimeter=floats(0.1, 1000))
    def testfun(perimeter):
        unit_rounded_square.perimeter = perimeter
        assert unit_rounded_square.perimeter == approx(perimeter)

        # Reset to original perimeter
        original_perimeter = 4 + 2 * np.pi
        unit_rounded_square.perimeter = original_perimeter
        assert unit_rounded_square.perimeter == approx(original_perimeter)
        assert unit_rounded_square.radius == approx(1.0)

    testfun()


<<<<<<< HEAD
@pytest.mark.parametrize("shape", regular_polygons())
def test_distance_to_surface_regular_ngons(shape):
    """Make sure shape distance works for regular ngons."""
    verts = shape.vertices[:, :2]

    @given(floats(0.1, 10), tuples(floats(-1.0, 1.0), floats(-1.0, 1.0)))
    def testfun(rounding_radius, vertex_shift):
        theta = np.linspace(0, 2 * np.pi, 10000)
        shape = ConvexSpheropolygon(verts + np.asarray(vertex_shift), rounding_radius)
        distance = shape.distance_to_surface(theta)
        assert_distance_to_surface_2d(shape, theta, distance)

    testfun()


@given(floats(0.1, 1000))
def test_minimal_bounding_circle_regular_polygon(radius):
    family = RegularNGonFamily()
    for i in range(3, 10):
        vertices = family.make_vertices(i)
        rmax = np.max(np.linalg.norm(vertices, axis=-1)) + radius

        poly = ConvexSpheropolygon(vertices, radius)
        circle = poly.minimal_bounding_circle

        assert np.isclose(rmax, circle.radius)
        assert np.allclose(circle.center, 0)


@given(floats(0.1, 1000))
def test_minimal_centered_bounding_circle_regular_polygon(radius):
    family = RegularNGonFamily()
    for i in range(3, 10):
        vertices = family.make_vertices(i)
        rmax = np.max(np.linalg.norm(vertices, axis=-1)) + radius

        poly = ConvexSpheropolygon(vertices, radius)
        circle = poly.minimal_centered_bounding_circle

        assert np.isclose(rmax, circle.radius)
        assert np.allclose(circle.center, 0)


@given(floats(0.1, 1000))
def test_get_set_minimal_bounding_circle_radius(r):
    family = RegularNGonFamily()
    for i in range(3, 10):
        _test_get_set_minimal_bounding_sphere_radius(
            ConvexSpheropolygon(family.make_vertices(i), r)
        )


=======
>>>>>>> afc8545e
def test_inertia(unit_rounded_square):
    """None of the inertia calculations are implemented for this class."""
    with pytest.raises(NotImplementedError):
        unit_rounded_square.planar_moments_inertia
    with pytest.raises(NotImplementedError):
        unit_rounded_square.polar_moment_inertia
    with pytest.raises(NotImplementedError):
        unit_rounded_square.inertia_tensor


def test_repr(unit_rounded_square):
    assert str(unit_rounded_square), str(eval(repr(unit_rounded_square)))<|MERGE_RESOLUTION|>--- conflicted
+++ resolved
@@ -7,7 +7,6 @@
 from pytest import approx
 from scipy.spatial import ConvexHull
 
-<<<<<<< HEAD
 from conftest import (
     EllipseSurfaceStrategy,
     _test_get_set_minimal_bounding_sphere_radius,
@@ -15,9 +14,6 @@
     regular_polygons,
 )
 from coxeter.families import RegularNGonFamily
-=======
-from conftest import EllipseSurfaceStrategy
->>>>>>> afc8545e
 from coxeter.shapes import ConvexSpheropolygon
 
 
@@ -195,7 +191,6 @@
     testfun()
 
 
-<<<<<<< HEAD
 @pytest.mark.parametrize("shape", regular_polygons())
 def test_distance_to_surface_regular_ngons(shape):
     """Make sure shape distance works for regular ngons."""
@@ -248,8 +243,6 @@
         )
 
 
-=======
->>>>>>> afc8545e
 def test_inertia(unit_rounded_square):
     """None of the inertia calculations are implemented for this class."""
     with pytest.raises(NotImplementedError):
