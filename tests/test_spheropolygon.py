--- conflicted
+++ resolved
@@ -217,15 +217,19 @@
 
 def test_perimeter_setter(unit_rounded_square):
     """Test setting the perimeter."""
-<<<<<<< HEAD
-    unit_rounded_square.perimeter = perimeter
-    assert unit_rounded_square.perimeter == approx(perimeter)
-
-    # Reset to original perimeter
-    original_perimeter = 4 + 2 * np.pi
-    unit_rounded_square.perimeter = original_perimeter
-    assert unit_rounded_square.perimeter == approx(original_perimeter)
-    assert unit_rounded_square.radius == approx(1.0)
+
+    @given(perimeter=floats(0.1, 1000))
+    def testfun(perimeter):
+        unit_rounded_square.perimeter = perimeter
+        assert unit_rounded_square.perimeter == approx(perimeter)
+
+        # Reset to original perimeter
+        original_perimeter = 4 + 2 * np.pi
+        unit_rounded_square.perimeter = original_perimeter
+        assert unit_rounded_square.perimeter == approx(original_perimeter)
+        assert unit_rounded_square.radius == approx(1.0)
+
+    testfun()
 
 
 @pytest.mark.parametrize("num_sides", range(3, 10))
@@ -243,19 +247,4 @@
     xy = np.transpose(xy)
     hull_shape = ConvexHull(xy)
     assert np.isclose(shape.area, hull_shape.volume)
-    assert np.isclose(shape.perimeter, hull_shape.area)
-=======
-
-    @given(perimeter=floats(0.1, 1000))
-    def testfun(perimeter):
-        unit_rounded_square.perimeter = perimeter
-        assert unit_rounded_square.perimeter == approx(perimeter)
-
-        # Reset to original perimeter
-        original_perimeter = 4 + 2 * np.pi
-        unit_rounded_square.perimeter = original_perimeter
-        assert unit_rounded_square.perimeter == approx(original_perimeter)
-        assert unit_rounded_square.radius == approx(1.0)
-
-    testfun()
->>>>>>> 55f3ee5c
+    assert np.isclose(shape.perimeter, hull_shape.area)