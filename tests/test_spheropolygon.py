--- conflicted
+++ resolved
@@ -8,14 +8,11 @@
 from pytest import approx
 from scipy.spatial import ConvexHull
 
-<<<<<<< HEAD
-from conftest import EllipseSurfaceStrategy, assert_distance_to_surface_2d
-=======
 from conftest import (
     EllipseSurfaceStrategy,
     _test_get_set_minimal_bounding_sphere_radius,
+    assert_distance_to_surface_2d,
 )
->>>>>>> 0355feaf
 from coxeter.families import RegularNGonFamily
 from coxeter.shapes import ConvexSpheropolygon
 
@@ -239,7 +236,6 @@
     testfun()
 
 
-<<<<<<< HEAD
 @given(integers(3, 10), floats(0.1, 10), tuples(floats(-1.0, 1.0), floats(-1.0, 1.0)))
 def test_distance_to_surface_regular_ngons(num_sides, rounding_radius, vertex_shift):
     """Make sure shape distance works for regular ngons."""
@@ -250,7 +246,8 @@
     shape = ConvexSpheropolygon(verts, rounding_radius)
     distance = shape.distance_to_surface(theta)
     assert_distance_to_surface_2d(shape, theta, distance)
-=======
+
+
 @given(floats(0.1, 1000))
 def test_minimal_bounding_circle_regular_polygon(radius):
     family = RegularNGonFamily()
@@ -295,5 +292,4 @@
     with pytest.raises(NotImplementedError):
         unit_rounded_square.polar_moment_inertia
     with pytest.raises(NotImplementedError):
-        unit_rounded_square.inertia_tensor
->>>>>>> 0355feaf
+        unit_rounded_square.inertia_tensor