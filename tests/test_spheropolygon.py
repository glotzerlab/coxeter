--- conflicted
+++ resolved
@@ -235,7 +235,6 @@
     testfun()
 
 
-<<<<<<< HEAD
 @given(floats(0.1, 1000))
 def test_minimal_bounding_circle_regular_polygon(radius):
     family = RegularNGonFamily()
@@ -271,7 +270,8 @@
         _test_get_set_minimal_bounding_sphere_radius(
             ConvexSpheropolygon(family.make_vertices(i), r)
         )
-=======
+
+
 def test_inertia(unit_rounded_square):
     """None of the inertia calculations are implemented for this class."""
     with pytest.raises(NotImplementedError):
@@ -279,5 +279,4 @@
     with pytest.raises(NotImplementedError):
         unit_rounded_square.polar_moment_inertia
     with pytest.raises(NotImplementedError):
-        unit_rounded_square.inertia_tensor
->>>>>>> bad2c823
+        unit_rounded_square.inertia_tensor