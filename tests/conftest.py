--- conflicted
+++ resolved
@@ -123,7 +123,6 @@
 )
 
 
-<<<<<<< HEAD
 def assert_distance_to_surface_2d(shape, angles, computed_distance):
     """Check correctness of 2d shape distance implementations."""
     xy = np.array(
@@ -137,7 +136,8 @@
 
     # Test the circumference
     assert np.isclose(shape.perimeter, hull.area)
-=======
+
+
 def quaternion_from_axis_angle(x, y, z, theta):
     """Generate a quaternion from axis [x, y, z] and angle theta."""
     if x == y == z == 0:
@@ -162,7 +162,6 @@
     floats(-1, 1, allow_nan=False),
     floats(0, 2 * np.pi, allow_nan=False),
 ).filter(lambda quat: not np.isnan(quat).any())
->>>>>>> a4726a84
 
 
 def sphere_isclose(c1, c2, *args, **kwargs):
