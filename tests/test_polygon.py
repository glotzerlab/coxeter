import numpy as np
import numpy.testing as npt
import pytest
import rowan
from hypothesis import assume, example, given, settings
from hypothesis.extra.numpy import arrays
from hypothesis.strategies import floats
from pytest import approx
from scipy.spatial import ConvexHull

<<<<<<< HEAD
from conftest import EllipseSurfaceStrategy, assert_distance_to_surface_2d
=======
from conftest import (
    EllipseSurfaceStrategy,
    _test_get_set_minimal_bounding_sphere_radius,
    sphere_isclose,
)
>>>>>>> 0355feaf
from coxeter.families import RegularNGonFamily
from coxeter.shapes import Circle, ConvexPolygon, Polygon


def polygon_from_hull(verts):
    """Generate a polygon from a hull if possible.

    This function tries to generate a polygon from a hull, and returns False if
    it fails so that Hypothesis can simply assume(False) if the hull is nearly
    degenerate.
    """
    try:
        poly = Polygon(verts)
    except AssertionError:
        # Don't worry about failures caused by bad hulls that fail the simple
        # polygon test.
        return False
    return poly


# Need to declare this outside the fixture so that it can be used in multiple
# fixtures (pytest does not allow fixtures to be called).
def get_square_points():
    return np.asarray([[0, 0, 0], [0, 1, 0], [1, 1, 0], [1, 0, 0]])


@pytest.fixture
def square_points():
    return get_square_points()


@pytest.fixture
def square():
    return Polygon(get_square_points())


@pytest.fixture
def convex_square():
    return ConvexPolygon(get_square_points())


@pytest.fixture
def ones():
    return np.ones((4, 2))


def test_2d_verts(square_points):
    """Try creating object with 2D vertices."""
    square_points = square_points[:, :2]
    Polygon(square_points)


def test_duplicate_points(square_points):
    """Ensure that running with any duplicate points produces a warning."""
    square_points = np.vstack((square_points, square_points[[0]]))
    with pytest.raises(ValueError):
        Polygon(square_points)


def test_identical_points(ones):
    """Ensure that running with identical points produces an error."""
    with pytest.raises(ValueError):
        Polygon(ones)


def test_reordering(square_points, square):
    """Test that vertices can be reordered appropriately."""
    npt.assert_equal(square.vertices, square_points)

    square.reorder_verts(True)
    # We need the roll because the algorithm attempts to minimize unexpected
    # vertex shuffling by keeping the original 0 vertex in place.
    reordered_points = np.roll(np.flip(square_points, axis=0), shift=1, axis=0)
    npt.assert_equal(square.vertices, reordered_points)

    # Original vertices are clockwise, so they'll be flipped on construction if
    # we specify the normal. Note that we MUST use the Convexpolygon class,
    # since Polygon will not sort by default.
    square = ConvexPolygon(square_points, normal=[0, 0, 1])
    npt.assert_equal(square.vertices, reordered_points)

    square.reorder_verts(True)
    npt.assert_equal(square.vertices, square_points)


def test_area(square_points):
    """Test area calculation."""
    # Shift to ensure that the negative areas are subtracted as needed.
    points = np.asarray(square_points) + 2
    square = Polygon(points)
    assert square.signed_area == 1
    assert square.area == 1

    # Ensure that area is signed.
    square.reorder_verts(True)
    assert square.signed_area == -1
    assert square.area == 1


def test_set_area(square):
    """Test setting area."""
    square.area = 2
    assert np.isclose(square.area, 2)


def test_center(square, square_points):
    """Test centering the polygon."""
    assert np.all(square.center == np.mean(square_points, axis=0))
    square.center = [0, 0, 0]
    assert np.all(square.center == [0, 0, 0])


def test_moment_inertia(square):
    """Test moment of inertia calculation."""
    # First test the default values.
    square.center = (0, 0, 0)
    assert np.allclose(square.planar_moments_inertia, (1 / 12, 1 / 12, 0))
    assert np.isclose(square.polar_moment_inertia, 1 / 6)

    # Use hypothesis to validate the simple parallel axis theorem.
    @given(arrays(np.float64, (3,), elements=floats(-5, 5, width=64), unique=True))
    def testfun(center):
        # Just move in the plane.
        center[2] = 0
        square.center = center

        assert np.isclose(
            square.polar_moment_inertia, 1 / 6 + square.area * np.dot(center, center)
        )

    testfun()


def test_inertia_tensor(square):
    """Test the inertia tensor calculation."""
    square.center = (0, 0, 0)
    assert np.sum(square.inertia_tensor > 1e-6) == 1
    assert square.inertia_tensor[2, 2] == 1 / 6

    # Validate yz plane.
    rotation = rowan.from_axis_angle([0, 1, 0], np.pi / 2)
    rotated_verts = rowan.rotate(rotation, square.vertices)
    rotated_square = ConvexPolygon(rotated_verts)
    assert np.sum(rotated_square.inertia_tensor > 1e-6) == 1
    assert rotated_square.inertia_tensor[0, 0] == 1 / 6

    # Validate xz plane.
    rotation = rowan.from_axis_angle([1, 0, 0], np.pi / 2)
    rotated_verts = rowan.rotate(rotation, square.vertices)
    rotated_square = ConvexPolygon(rotated_verts)
    assert np.sum(rotated_square.inertia_tensor > 1e-6) == 1
    assert rotated_square.inertia_tensor[1, 1] == 1 / 6

    # Validate translation along each axis.
    delta = 2
    area = square.area
    for i in range(3):
        translation = [0] * 3
        translation[i] = delta
        translated_verts = square.vertices + translation
        translated_square = ConvexPolygon(translated_verts)
        offdiagonal_tensor = translated_square.inertia_tensor.copy()
        diag_indices = np.diag_indices(3)
        offdiagonal_tensor[diag_indices] = 0
        assert np.sum(offdiagonal_tensor > 1e-6) == 0
        expected_diagonals = [0, 0, 1 / 6]
        for j in range(3):
            if i != j:
                expected_diagonals[j] += area * delta * delta
        assert np.allclose(
            np.diag(translated_square.inertia_tensor), expected_diagonals
        )


def test_nonplanar(square_points):
    """Ensure that nonplanar vertices raise an error."""
    with pytest.raises(ValueError):
        square_points[0, 2] += 1
        Polygon(square_points)


@settings(deadline=500)
@given(EllipseSurfaceStrategy)
@example(np.array([[1, 1], [1, 1.00041707], [2.78722762, 1], [2.72755193, 1.32128906]]))
def test_reordering_convex(points):
    """Test that vertices can be reordered appropriately."""
    hull = ConvexHull(points)
    verts = points[hull.vertices]
    poly = polygon_from_hull(points[hull.vertices])
    assert np.all(poly.vertices[:, :2] == verts)


@settings(deadline=500)
@given(EllipseSurfaceStrategy)
@example(np.array([[1, 1], [1, 1.00041707], [2.78722762, 1], [2.72755193, 1.32128906]]))
def test_convex_area(points):
    """Check the areas of various convex sets."""
    hull = ConvexHull(points)
    poly = polygon_from_hull(points[hull.vertices])
    assert np.isclose(hull.volume, poly.area)


@given(random_quat=arrays(np.float64, (4,), elements=floats(-1, 1, width=64)))
def test_rotation_signed_area(random_quat):
    """Ensure that rotating does not change the signed area."""
    assume(not np.all(random_quat == 0))
    random_quat = rowan.normalize(random_quat)
    rotated_points = rowan.rotate(random_quat, get_square_points())
    poly = Polygon(rotated_points)
    assert np.isclose(poly.signed_area, 1)

    poly.reorder_verts(clockwise=True)
    assert np.isclose(poly.signed_area, -1)


@settings(deadline=500)
@given(EllipseSurfaceStrategy)
def test_set_convex_area(points):
    """Test setting area of arbitrary convex sets."""
    hull = ConvexHull(points)
    poly = polygon_from_hull(points[hull.vertices])
    original_area = poly.area
    poly.area *= 2
    assert np.isclose(poly.area, 2 * original_area)


def test_triangulate(square):
    triangles = [tri for tri in square._triangulation()]
    assert len(triangles) == 2

    all_vertices = [tuple(vertex) for triangle in triangles for vertex in triangle]
    assert len(set(all_vertices)) == 4

    assert not np.all(np.asarray(triangles[0]) == np.asarray(triangles[1]))


def test_minimal_bounding_circle_radius_regular_polygon():
    family = RegularNGonFamily()
    for i in range(3, 10):
        vertices = family.make_vertices(i)
        rmax = np.max(np.linalg.norm(vertices, axis=-1))

        poly = Polygon(vertices)
        circle = poly.minimal_bounding_circle

        assert np.isclose(rmax, circle.radius)
        assert np.allclose(circle.center, 0)

        with pytest.deprecated_call():
            assert sphere_isclose(circle, poly.bounding_circle)


@given(EllipseSurfaceStrategy)
def test_bounding_circle_radius_random_hull(points):
    hull = ConvexHull(points)
    poly = Polygon(points[hull.vertices])

    # For an arbitrary convex polygon, the furthest vertex from the origin is
    # an upper bound on the bounding sphere radius, but need not be the radius
    # because the ball need not be centered at the centroid.
    rmax = np.max(np.linalg.norm(poly.vertices, axis=-1))
    circle = poly.minimal_bounding_circle
    assert circle.radius <= rmax + 1e-6

    poly.center = [0, 0, 0]
    circle = poly.minimal_bounding_circle
    assert circle.radius <= rmax + 1e-6


@settings(deadline=500)
@given(
    points=EllipseSurfaceStrategy,
    rotation=arrays(np.float64, (4,), elements=floats(-1, 1, width=64)),
)
def test_bounding_circle_radius_random_hull_rotation(points, rotation):
    """Test that rotating vertices does not change the bounding radius."""
    assume(not np.all(rotation == 0))

    hull = ConvexHull(points)
    poly = Polygon(points[hull.vertices])

    rotation = rowan.normalize(rotation)
    rotated_vertices = rowan.rotate(rotation, poly.vertices)
    poly_rotated = Polygon(rotated_vertices)

    circle = poly.minimal_bounding_circle
    rotated_circle = poly_rotated.minimal_bounding_circle
    assert np.isclose(circle.radius, rotated_circle.radius)


def test_circumcircle():
    family = RegularNGonFamily()
    for i in range(3, 10):
        vertices = family.make_vertices(i)
        rmax = np.max(np.linalg.norm(vertices, axis=-1))

        poly = Polygon(vertices)
        circle = poly.circumcircle

        assert np.isclose(rmax, circle.radius)
        assert np.allclose(circle.center, 0)


def test_circumcircle_radius():
    family = RegularNGonFamily()
    for i in range(3, 10):
        vertices = family.make_vertices(i)
        rmax = np.max(np.linalg.norm(vertices, axis=-1))

        poly = Polygon(vertices)

        assert np.isclose(rmax, poly.circumcircle_radius)
        poly.circumcircle_radius *= 2
        assert np.isclose(poly.circumcircle.radius, rmax * 2)


def test_incircle_from_center(convex_square):
    circle = convex_square.incircle_from_center
    assert np.all(circle.center == convex_square.center)
    assert circle.radius == 0.5


def test_form_factor(square):
    """Validate the form factor of a polygon.

    At the moment this is primarily a regression test, and should be expanded for more
    rigorous validation.
    """
    square.center = (0, 0, 0)

    ks = np.array(
        [
            [0, 0, 0],
            [1, 0, 0],
            [-1, 0, 0],
            [2, 0, 0],
            [0, 1, 0],
            [0, 0, 1],
            [1, 2, 3],
            [-2, 4, -5.2],
        ],
        dtype=np.float,
    )

    ampl = [
        1.0,
        0.95885108,
        0.95885108,
        0.84147098,
        0.95885108,
        1.0,
        0.80684536,
        0.3825737,
    ]
    np.testing.assert_allclose(square.compute_form_factor_amplitude(ks), ampl)

    # Form factor should be invariant to shifts along the normal.
    square.center = [0, 0, -1]
    np.testing.assert_allclose(square.compute_form_factor_amplitude(ks), ampl)

    # Form factor should be invariant to polygon "direction" (the line integral
    # direction change should cause a sign flip that cancels the normal flip).
    new_square = Polygon(square.vertices[::-1, :])
    np.testing.assert_allclose(new_square.compute_form_factor_amplitude(ks), ampl)


@pytest.mark.parametrize("num_sides", range(3, 6))
def test_perimeter(num_sides):
    """Test the polygon perimeter calculation."""

    def unit_area_regular_n_gon_side_length(n):
        r"""Compute the side length of a unit-area regular polygon analytically.

        The area of regular n-gon is given by
        :math:`\frac{s^2 n}{4 \tan\left(\frac{180}{n}\right)}`. This function sets
        the area to 1 and inverts that formula.
        """
        return np.sqrt((4 * np.tan(np.pi / n)) / n)

    poly = RegularNGonFamily.get_shape(num_sides)
    assert np.isclose(
        num_sides * unit_area_regular_n_gon_side_length(num_sides), poly.perimeter
    )


@given(floats(0.1, 1000))
def test_set_perimeter(value):
    """Test the perimeter and circumference setter."""
    square = RegularNGonFamily.get_shape(4)
    square.perimeter = value
    assert square.perimeter == approx(value)
    assert square.vertices == approx(
        RegularNGonFamily.get_shape(4).vertices
        * (value / RegularNGonFamily.get_shape(4).perimeter)
    )


<<<<<<< HEAD
@pytest.mark.parametrize("num_sides", range(3, 10))
def test_convex_polygon_distance_to_surface_unit_area_ngon(num_sides):
    """Check shape distance consistency with perimeter and area."""
    theta = np.linspace(0, 2 * np.pi, 1000000)
    shape = RegularNGonFamily.get_shape(num_sides)
    distance = shape.distance_to_surface(theta)
    assert_distance_to_surface_2d(shape, theta, distance)


@pytest.mark.parametrize("num_sides", range(3, 10))
def test_nonregular_convex_polygon_distance_to_surface_unit_area_ngon(num_sides):
    """Check shape distance consistency with perimeter and area."""
    theta = np.linspace(0, 2 * np.pi, 1000000)
    shape = RegularNGonFamily.get_shape(num_sides)
    verts = shape.vertices[:, :2]
    # shift making shape a nonregular polygon
    verts[0, 1] = verts[0, 1] + 0.2
    shape = ConvexPolygon(verts)
    distance = shape.distance_to_surface(theta)
    assert_distance_to_surface_2d(shape, theta, distance)


@pytest.mark.parametrize("num_sides", range(3, 10))
def test_convex_polygon_distance_to_surface_unit_area_ngon_non_first_quadrant(
    num_sides,
):
    """Check shape distance consistency with the relaxation of first quadrant vertex."""
    theta = np.linspace(0, 2 * np.pi, 1000000)
    shape = RegularNGonFamily.get_shape(num_sides)
    # Roll the verts so we don't start in first quadrant
    verts = np.roll(shape.vertices, 1, axis=0)
    shape = ConvexPolygon(verts)
    distance = shape.distance_to_surface(theta)
    assert_distance_to_surface_2d(shape, theta, distance)


@pytest.mark.parametrize("num_sides", range(3, 10))
def test_convex_polygon_distance_to_surface_unit_area_ngon_rotated(
    num_sides,
):
    """Check shape distance consistency with the final edge wraparound."""
    theta = np.linspace(0, 2 * np.pi, 1000000)
    shape = RegularNGonFamily.get_shape(num_sides)

    # Try a positive rotation.
    verts = rowan.rotate(rowan.from_axis_angle([0, 0, 1], 0.1), shape.vertices)
    shape = ConvexPolygon(verts)
    distance = shape.distance_to_surface(theta)
    assert_distance_to_surface_2d(shape, theta, distance)

    # Now try a negative rotation.
    verts = rowan.rotate(rowan.from_axis_angle([0, 0, 1], -0.2), shape.vertices)
    shape = ConvexPolygon(verts)
    distance = shape.distance_to_surface(theta)
    assert_distance_to_surface_2d(shape, theta, distance)


@pytest.mark.parametrize("num_sides", range(3, 10))
def test_distance_to_surface_unit_area_ngon_vertex_distance(
    num_sides,
):
    """Check that the actual distances are computed correctly."""
    shape = RegularNGonFamily.get_shape(num_sides)

    distances = np.linalg.norm(shape.vertices - shape.center, axis=-1)
    theta = np.linspace(0, 2 * np.pi, num_sides + 1)
    assert np.allclose(shape.distance_to_surface(theta)[:-1], distances)

    # Try a positive rotation.
    verts = rowan.rotate(rowan.from_axis_angle([0, 0, 1], 0.1), shape.vertices)
    shape = ConvexPolygon(verts)
    distances = np.linalg.norm(shape.vertices - shape.center, axis=-1)
    assert np.allclose(shape.distance_to_surface(theta + 0.1)[:-1], distances)

    # Now try a negative rotation.
    verts = rowan.rotate(rowan.from_axis_angle([0, 0, 1], -0.2), shape.vertices)
    shape = ConvexPolygon(verts)
    distances = np.linalg.norm(shape.vertices - shape.center, axis=-1)
    assert np.allclose(shape.distance_to_surface(theta - 0.1)[:-1], distances)


def test_distance_values_for_square():
    """Check shape distance of a square with infinite slopes."""
    verts = np.array([[1, 1], [-1, 1], [-1, -1], [1, -1]])
    theta = np.linspace(0, 2 * np.pi, 1000000)
    shape = ConvexPolygon(verts)
    distance = shape.distance_to_surface(theta)
    assert_distance_to_surface_2d(shape, theta, distance)


def test_distance_values_for_square_triangle():
    """Check shape distance of a triangle with infinite slopes."""
    verts = np.array([[1, 1], [-1, 0], [1, -1]])
    theta = np.linspace(0, 2 * np.pi, 1000000)
    shape = ConvexPolygon(verts)
    distance = shape.distance_to_surface(theta)
    assert_distance_to_surface_2d(shape, theta, distance)
=======
def test_get_set_minimal_bounding_circle_radius():
    family = RegularNGonFamily()
    for i in range(3, 10):
        _test_get_set_minimal_bounding_sphere_radius(family.get_shape(i))


def test_get_set_minimal_centered_bounding_circle_radius():
    family = RegularNGonFamily()
    for i in range(3, 10):
        _test_get_set_minimal_bounding_sphere_radius(family.get_shape(i), True)


def test_minimal_centered_bounding_circle():
    family = RegularNGonFamily()
    for i in range(3, 10):
        poly = family.get_shape(i)
        assert sphere_isclose(
            poly.minimal_centered_bounding_circle,
            Circle(np.linalg.norm(poly.vertices, axis=-1).max()),
        )
>>>>>>> 0355feaf
<|MERGE_RESOLUTION|>--- conflicted
+++ resolved
@@ -8,15 +8,12 @@
 from pytest import approx
 from scipy.spatial import ConvexHull
 
-<<<<<<< HEAD
-from conftest import EllipseSurfaceStrategy, assert_distance_to_surface_2d
-=======
 from conftest import (
     EllipseSurfaceStrategy,
     _test_get_set_minimal_bounding_sphere_radius,
+    assert_distance_to_surface_2d,
     sphere_isclose,
 )
->>>>>>> 0355feaf
 from coxeter.families import RegularNGonFamily
 from coxeter.shapes import Circle, ConvexPolygon, Polygon
 
@@ -414,7 +411,6 @@
     )
 
 
-<<<<<<< HEAD
 @pytest.mark.parametrize("num_sides", range(3, 10))
 def test_convex_polygon_distance_to_surface_unit_area_ngon(num_sides):
     """Check shape distance consistency with perimeter and area."""
@@ -512,7 +508,8 @@
     shape = ConvexPolygon(verts)
     distance = shape.distance_to_surface(theta)
     assert_distance_to_surface_2d(shape, theta, distance)
-=======
+
+
 def test_get_set_minimal_bounding_circle_radius():
     family = RegularNGonFamily()
     for i in range(3, 10):
@@ -532,5 +529,4 @@
         assert sphere_isclose(
             poly.minimal_centered_bounding_circle,
             Circle(np.linalg.norm(poly.vertices, axis=-1).max()),
-        )
->>>>>>> 0355feaf
+        )