import numpy as np
import numpy.testing as npt
import pytest
import rowan
from hypothesis import assume, example, given, settings
from hypothesis.extra.numpy import arrays
from hypothesis.strategies import floats
from pytest import approx
from scipy.spatial import ConvexHull

from conftest import (
    EllipseSurfaceStrategy,
    Random2DRotationStrategy,
    Random3DRotationStrategy,
    _test_get_set_minimal_bounding_sphere_radius,
    regular_polygons,
    sphere_isclose,
)
from coxeter.shapes import Circle, ConvexPolygon, Polygon


def polygon_from_hull(verts):
    """Generate a polygon from a hull if possible.

    This function tries to generate a polygon from a hull, and returns False if
    it fails so that Hypothesis can simply assume(False) if the hull is nearly
    degenerate.
    """
    try:
        poly = Polygon(verts)
    except AssertionError:
        # Don't worry about failures caused by bad hulls that fail the simple
        # polygon test.
        return False
    return poly


# Need to declare this outside the fixture so that it can be used in multiple
# fixtures (pytest does not allow fixtures to be called).
def get_square_points():
    return np.asarray([[0, 0, 0], [0, 1, 0], [1, 1, 0], [1, 0, 0]])


@pytest.fixture
def square_points():
    return get_square_points()


@pytest.fixture
def square():
    return Polygon(get_square_points())


@pytest.fixture
def convex_square():
    return ConvexPolygon(get_square_points())


@pytest.fixture
def ones():
    return np.ones((4, 2))


def test_2d_verts(square_points):
    """Try creating object with 2D vertices."""
    square_points = square_points[:, :2]
    Polygon(square_points)


def test_duplicate_points(square_points):
    """Ensure that running with any duplicate points produces a warning."""
    square_points = np.vstack((square_points, square_points[[0]]))
    with pytest.raises(ValueError):
        Polygon(square_points)


def test_identical_points(ones):
    """Ensure that running with identical points produces an error."""
    with pytest.raises(ValueError):
        Polygon(ones)


def test_reordering(square_points, square):
    """Test that vertices can be reordered appropriately."""
    npt.assert_equal(square.vertices, square_points)

    square.reorder_verts(True)
    # We need the roll because the algorithm attempts to minimize unexpected
    # vertex shuffling by keeping the original 0 vertex in place.
    reordered_points = np.roll(np.flip(square_points, axis=0), shift=1, axis=0)
    npt.assert_equal(square.vertices, reordered_points)

    # Original vertices are clockwise, so they'll be flipped on construction if
    # we specify the normal. Note that we MUST use the Convexpolygon class,
    # since Polygon will not sort by default.
    square = ConvexPolygon(square_points, normal=[0, 0, 1])
    npt.assert_equal(square.vertices, reordered_points)

    square.reorder_verts(True)
    npt.assert_equal(square.vertices, square_points)


def test_area(square_points):
    """Test area calculation."""
    # Shift to ensure that the negative areas are subtracted as needed.
    points = np.asarray(square_points) + 2
    square = Polygon(points)
    assert square.signed_area == 1
    assert square.area == 1

    # Ensure that area is signed.
    square.reorder_verts(True)
    assert square.signed_area == -1
    assert square.area == 1


def test_set_area(square):
    """Test setting area."""
    square.area = 2
    assert np.isclose(square.area, 2)


def test_center(square, square_points):
    """Test centering the polygon."""
    assert np.all(square.center == np.mean(square_points, axis=0))
    square.center = [0, 0, 0]
    assert np.all(square.center == [0, 0, 0])


def test_moment_inertia(square):
    """Test moment of inertia calculation."""
    # First test the default values.
    square.center = (0, 0, 0)
    assert np.allclose(square.planar_moments_inertia, (1 / 12, 1 / 12, 0))
    assert np.isclose(square.polar_moment_inertia, 1 / 6)

    # Use hypothesis to validate the simple parallel axis theorem.
    @given(arrays(np.float64, (3,), elements=floats(-5, 5, width=64), unique=True))
    def testfun(center):
        # Just move in the plane.
        center[2] = 0
        square.center = center

        assert np.isclose(
            square.polar_moment_inertia, 1 / 6 + square.area * np.dot(center, center)
        )

    testfun()


def test_inertia_tensor(square):
    """Test the inertia tensor calculation."""
    square.center = (0, 0, 0)
    assert np.sum(square.inertia_tensor > 1e-6) == 1
    assert square.inertia_tensor[2, 2] == 1 / 6

    # Validate yz plane.
    rotation = rowan.from_axis_angle([0, 1, 0], np.pi / 2)
    rotated_verts = rowan.rotate(rotation, square.vertices)
    rotated_square = ConvexPolygon(rotated_verts)
    assert np.sum(rotated_square.inertia_tensor > 1e-6) == 1
    assert rotated_square.inertia_tensor[0, 0] == 1 / 6

    # Validate xz plane.
    rotation = rowan.from_axis_angle([1, 0, 0], np.pi / 2)
    rotated_verts = rowan.rotate(rotation, square.vertices)
    rotated_square = ConvexPolygon(rotated_verts)
    assert np.sum(rotated_square.inertia_tensor > 1e-6) == 1
    assert rotated_square.inertia_tensor[1, 1] == 1 / 6

    # Validate translation along each axis.
    delta = 2
    area = square.area
    for i in range(3):
        translation = [0] * 3
        translation[i] = delta
        translated_verts = square.vertices + translation
        translated_square = ConvexPolygon(translated_verts)
        offdiagonal_tensor = translated_square.inertia_tensor.copy()
        diag_indices = np.diag_indices(3)
        offdiagonal_tensor[diag_indices] = 0
        assert np.sum(offdiagonal_tensor > 1e-6) == 0
        expected_diagonals = [0, 0, 1 / 6]
        for j in range(3):
            if i != j:
                expected_diagonals[j] += area * delta * delta
        assert np.allclose(
            np.diag(translated_square.inertia_tensor), expected_diagonals
        )


def test_nonplanar(square_points):
    """Ensure that nonplanar vertices raise an error."""
    with pytest.raises(ValueError):
        square_points[0, 2] += 1
        Polygon(square_points)


@settings(deadline=500)
@given(EllipseSurfaceStrategy)
@example(np.array([[1, 1], [1, 1.00041707], [2.78722762, 1], [2.72755193, 1.32128906]]))
def test_reordering_convex(points):
    """Test that vertices can be reordered appropriately."""
    hull = ConvexHull(points)
    verts = points[hull.vertices]
    poly = polygon_from_hull(points[hull.vertices])
    assert np.all(poly.vertices[:, :2] == verts)


@settings(deadline=500)
@given(EllipseSurfaceStrategy)
@example(np.array([[1, 1], [1, 1.00041707], [2.78722762, 1], [2.72755193, 1.32128906]]))
def test_convex_area(points):
    """Check the areas of various convex sets."""
    hull = ConvexHull(points)
    poly = polygon_from_hull(points[hull.vertices])
    assert np.isclose(hull.volume, poly.area)


@given(random_quat=arrays(np.float64, (4,), elements=floats(-1, 1, width=64)))
def test_rotation_signed_area(random_quat):
    """Ensure that rotating does not change the signed area."""
    assume(not np.all(random_quat == 0))
    random_quat = rowan.normalize(random_quat)
    rotated_points = rowan.rotate(random_quat, get_square_points())
    poly = Polygon(rotated_points)
    assert np.isclose(poly.signed_area, 1)

    poly.reorder_verts(clockwise=True)
    assert np.isclose(poly.signed_area, -1)


@settings(deadline=500)
@given(EllipseSurfaceStrategy)
def test_set_convex_area(points):
    """Test setting area of arbitrary convex sets."""
    hull = ConvexHull(points)
    poly = polygon_from_hull(points[hull.vertices])
    original_area = poly.area
    poly.area *= 2
    assert np.isclose(poly.area, 2 * original_area)


def test_triangulate(square):
    triangles = [tri for tri in square._triangulation()]
    assert len(triangles) == 2

    all_vertices = [tuple(vertex) for triangle in triangles for vertex in triangle]
    assert len(set(all_vertices)) == 4

    assert not np.all(np.asarray(triangles[0]) == np.asarray(triangles[1]))


@pytest.mark.parametrize("poly", regular_polygons())
def test_minimal_bounding_circle_radius_regular_polygon(poly):
    rmax = np.max(np.linalg.norm(poly.vertices, axis=-1))
    circle = poly.minimal_bounding_circle

    assert np.isclose(rmax, circle.radius)
    assert np.allclose(circle.center, 0)

    with pytest.deprecated_call():
        assert sphere_isclose(circle, poly.bounding_circle)


@given(EllipseSurfaceStrategy)
def test_bounding_circle_radius_random_hull(points):
    hull = ConvexHull(points)
    poly = Polygon(points[hull.vertices])

    # For an arbitrary convex polygon, the furthest vertex from the origin is
    # an upper bound on the bounding sphere radius, but need not be the radius
    # because the ball need not be centered at the centroid.
    rmax = np.max(np.linalg.norm(poly.vertices, axis=-1))
    circle = poly.minimal_bounding_circle
    assert circle.radius <= rmax + 1e-6

    poly.center = [0, 0, 0]
    circle = poly.minimal_bounding_circle
    assert circle.radius <= rmax + 1e-6


@settings(deadline=500)
@given(
    points=EllipseSurfaceStrategy,
    rotation=arrays(np.float64, (4,), elements=floats(-1, 1, width=64)),
)
def test_bounding_circle_radius_random_hull_rotation(points, rotation):
    """Test that rotating vertices does not change the bounding radius."""
    assume(not np.all(rotation == 0))

    hull = ConvexHull(points)
    poly = Polygon(points[hull.vertices])

    rotation = rowan.normalize(rotation)
    rotated_vertices = rowan.rotate(rotation, poly.vertices)
    poly_rotated = Polygon(rotated_vertices)

    circle = poly.minimal_bounding_circle
    rotated_circle = poly_rotated.minimal_bounding_circle
    assert np.isclose(circle.radius, rotated_circle.radius)


@pytest.mark.parametrize("poly", regular_polygons())
def test_circumcircle(poly):
    rmax = np.max(np.linalg.norm(poly.vertices, axis=-1))
    circle = poly.circumcircle

    assert np.isclose(rmax, circle.radius)
    assert np.allclose(circle.center, 0)


@pytest.mark.parametrize("poly", regular_polygons())
def test_circumcircle_radius(poly):
    rmax = np.max(np.linalg.norm(poly.vertices, axis=-1))
    assert np.isclose(rmax, poly.circumcircle_radius)
    poly.circumcircle_radius *= 2
    assert np.isclose(poly.circumcircle.radius, rmax * 2)


def test_maximal_centered_bounded_circle(convex_square):
    circle = convex_square.maximal_centered_bounded_circle
    assert np.all(circle.center == convex_square.center)
    assert circle.radius == 0.5

    with pytest.deprecated_call():
        assert sphere_isclose(convex_square.incircle_from_center, circle)


@pytest.mark.parametrize("poly", regular_polygons())
def test_incircle(poly):
    # The incircle should be centered for regular polygons.
    assert sphere_isclose(poly.incircle, poly.maximal_centered_bounded_circle)

    def check_rotation_invariance(quat):
        rotated_poly = ConvexPolygon(rowan.rotate(quat, poly.vertices))
        assert sphere_isclose(poly.incircle, rotated_poly.incircle)

    # The incircle of a regular polygon should be rotation invariant.
    given(Random2DRotationStrategy)(check_rotation_invariance)()

    # The calculation should also be robust to out-of-plane rotations. Note
    # that currently this test relies on the fact that circles are not
    # orientable, otherwise they would need to be rotated back into the plane
    # for the comparison.
    given(Random3DRotationStrategy)(check_rotation_invariance)()


def test_form_factor(square):
    """Validate the form factor of a polygon.

    At the moment this is primarily a regression test, and should be expanded for more
    rigorous validation.
    """
    square.center = (0, 0, 0)

    ks = np.array(
        [
            [0, 0, 0],
            [1, 0, 0],
            [-1, 0, 0],
            [2, 0, 0],
            [0, 1, 0],
            [0, 0, 1],
            [1, 2, 3],
            [-2, 4, -5.2],
        ],
        dtype=np.float,
    )

    ampl = [
        1.0,
        0.95885108,
        0.95885108,
        0.84147098,
        0.95885108,
        1.0,
        0.80684536,
        0.3825737,
    ]
    np.testing.assert_allclose(square.compute_form_factor_amplitude(ks), ampl)

    # Form factor should be invariant to shifts along the normal.
    square.center = [0, 0, -1]
    np.testing.assert_allclose(square.compute_form_factor_amplitude(ks), ampl)

    # Form factor should be invariant to polygon "direction" (the line integral
    # direction change should cause a sign flip that cancels the normal flip).
    new_square = Polygon(square.vertices[::-1, :])
    np.testing.assert_allclose(new_square.compute_form_factor_amplitude(ks), ampl)


@pytest.mark.parametrize("poly", regular_polygons(6))
def test_perimeter(poly):
    """Test the polygon perimeter calculation."""

    def unit_area_regular_n_gon_side_length(n):
        r"""Compute the side length of a unit-area regular polygon analytically.

        The area of regular n-gon is given by
        :math:`\frac{s^2 n}{4 \tan\left(\frac{180}{n}\right)}`. This function sets
        the area to 1 and inverts that formula.
        """
        return np.sqrt((4 * np.tan(np.pi / n)) / n)

    assert np.isclose(
        poly.num_vertices * unit_area_regular_n_gon_side_length(poly.num_vertices),
        poly.perimeter,
    )


def test_set_perimeter(square_points):
    """Test the perimeter and circumference setter."""
    original_square = ConvexPolygon(square_points)
    square = ConvexPolygon(square_points)

    @given(floats(0.1, 1000))
    def testfun(value):
        square.perimeter = value
        assert square.perimeter == approx(value)
        assert square.vertices == approx(
            original_square.vertices * (value / original_square.perimeter)
        )

    testfun()


@pytest.mark.parametrize("poly", regular_polygons())
def test_get_set_minimal_bounding_circle_radius(poly):
    _test_get_set_minimal_bounding_sphere_radius(poly)


@pytest.mark.parametrize("poly", regular_polygons())
def test_get_set_minimal_centered_bounding_circle_radius(poly):
    _test_get_set_minimal_bounding_sphere_radius(poly, True)


<<<<<<< HEAD
@pytest.mark.parametrize("poly", regular_polygons())
def test_minimal_centered_bounding_circle(poly):
    assert sphere_isclose(
        poly.minimal_centered_bounding_circle,
        Circle(np.linalg.norm(poly.vertices, axis=-1).max()),
    )
=======
def test_minimal_centered_bounding_circle():
    family = RegularNGonFamily()
    for i in range(3, 10):
        poly = family.get_shape(i)
        assert sphere_isclose(
            poly.minimal_centered_bounding_circle,
            Circle(np.linalg.norm(poly.vertices, axis=-1).max()),
        )


def test_is_inside(convex_square):
    rotated_square = ConvexPolygon(convex_square.vertices[::-1, :])
    assert convex_square.is_inside(convex_square.center)
    assert rotated_square.is_inside(rotated_square.center)

    @given(floats(0, 1), floats(0, 1))
    def testfun(x, y):
        assert convex_square.is_inside([[x, y, 0]])
        assert rotated_square.is_inside([[x, y, 0]])

    testfun()


def test_repr_nonconvex(square):
    assert str(square), str(eval(repr(square)))


def test_repr_convex(convex_square):
    assert str(convex_square), str(eval(repr(convex_square)))
>>>>>>> ef47ce35
<|MERGE_RESOLUTION|>--- conflicted
+++ resolved
@@ -435,22 +435,12 @@
     _test_get_set_minimal_bounding_sphere_radius(poly, True)
 
 
-<<<<<<< HEAD
 @pytest.mark.parametrize("poly", regular_polygons())
 def test_minimal_centered_bounding_circle(poly):
     assert sphere_isclose(
         poly.minimal_centered_bounding_circle,
         Circle(np.linalg.norm(poly.vertices, axis=-1).max()),
     )
-=======
-def test_minimal_centered_bounding_circle():
-    family = RegularNGonFamily()
-    for i in range(3, 10):
-        poly = family.get_shape(i)
-        assert sphere_isclose(
-            poly.minimal_centered_bounding_circle,
-            Circle(np.linalg.norm(poly.vertices, axis=-1).max()),
-        )
 
 
 def test_is_inside(convex_square):
@@ -471,5 +461,4 @@
 
 
 def test_repr_convex(convex_square):
-    assert str(convex_square), str(eval(repr(convex_square)))
->>>>>>> ef47ce35
+    assert str(convex_square), str(eval(repr(convex_square)))