--- conflicted
+++ resolved
@@ -315,7 +315,6 @@
     assert circle.radius == 0.5
 
 
-<<<<<<< HEAD
 def test_form_factor(square):
     """Validate the form factor of a polygon.
 
@@ -358,7 +357,8 @@
     # direction change should cause a sign flip that cancels the normal flip).
     new_square = Polygon(square.vertices[::-1, :])
     np.testing.assert_allclose(new_square.compute_form_factor_amplitude(ks), ampl)
-=======
+
+
 @pytest.mark.parametrize("num_sides", range(3, 6))
 def test_perimeter(num_sides):
     """Test the polygon perimeter calculation."""
@@ -375,5 +375,4 @@
     poly = RegularNGonFamily.get_shape(num_sides)
     assert np.isclose(
         num_sides * unit_area_regular_n_gon_side_length(num_sides), poly.perimeter
-    )
->>>>>>> 62c028f8
+    )