--- conflicted
+++ resolved
@@ -432,7 +432,6 @@
         )
 
 
-<<<<<<< HEAD
 def test_is_inside(convex_square):
     rotated_square = ConvexPolygon(convex_square.vertices[::-1, :])
     assert convex_square.is_inside(convex_square.center)
@@ -444,11 +443,11 @@
         assert rotated_square.is_inside([[x, y, 0]])
 
     testfun()
-=======
+
+
 def test_repr_nonconvex(square):
     assert str(square), str(eval(repr(square)))
 
 
 def test_repr_convex(convex_square):
-    assert str(convex_square), str(eval(repr(convex_square)))
->>>>>>> 21d49208
+    assert str(convex_square), str(eval(repr(convex_square)))