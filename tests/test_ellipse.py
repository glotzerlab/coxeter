import numpy as np
import pytest
from hypothesis import given
from hypothesis.extra.numpy import arrays
from hypothesis.strategies import floats
from pytest import approx

from conftest import _test_get_set_minimal_bounding_sphere_radius, sphere_isclose
from coxeter.shapes import Circle, Ellipse


@given(floats(0.1, 1000), floats(0.1, 1000))
def test_a_b_getter_setter(a, b):
    """Test getter and setter for a and b."""
    ellipse = Ellipse(a, b)
    assert ellipse.a == a
    assert ellipse.b == b
    ellipse.a = a + 1
    ellipse.b = b + 1
    assert ellipse.a == a + 1
    assert ellipse.b == b + 1


@given(floats(-1000, -1))
def test_invalid_a_b_setter(a):
    """Test setting invalid a, b values."""
    ellipse = Ellipse(1, 1)
    with pytest.raises(ValueError):
        ellipse.a = a
    with pytest.raises(ValueError):
        ellipse.b = a


@given(floats(-1000, -1), floats(0.1, 1000))
def test_invalid_a_b_constructor(a, b):
    """Test invalid a, b values in constructor."""
    with pytest.raises(ValueError):
        Ellipse(a, b)
    with pytest.raises(ValueError):
        Ellipse(b, a)
    with pytest.raises(ValueError):
        Ellipse(a, a)


@given(floats(0.1, 1000), floats(0.1, 1000))
def test_perimeter(a, b):
    """Check surface area against an approximate formula."""
    # Uses Ramanujan's approximation for the circumference of an ellipse:
    # https://en.wikipedia.org/wiki/Ellipse#Circumference
    ellipse = Ellipse(a, b)
    b, a = sorted([a, b])
    h = (a - b) ** 2 / (a + b) ** 2
    approx_perimeter = np.pi * (a + b) * (1 + 3 * h / (10 + np.sqrt(4 - 3 * h)))
    assert ellipse.perimeter == pytest.approx(approx_perimeter, rel=1e-3)
    assert ellipse.circumference == pytest.approx(approx_perimeter, rel=1e-3)


@given(floats(0.1, 1000))
def test_perimeter_setter(value):
    """Test perimeter and circumference getter and setter."""
    ellipse = Ellipse(1, 2)
    perimeter_old = ellipse.perimeter
    circumference_old = ellipse.circumference
    ellipse.circumference = value
    assert ellipse.circumference == approx(value)
    assert ellipse.a == approx(1 * value / circumference_old)
    assert ellipse.b == approx(2 * value / circumference_old)
    ellipse = Ellipse(1, 2)
    ellipse.perimeter = value
    assert ellipse.perimeter == approx(value)
    assert ellipse.a == approx(1 * value / perimeter_old)
    assert ellipse.b == approx(2 * value / perimeter_old)


@given(floats(0.1, 1000), floats(0.1, 1000))
def test_area_getter(a, b):
    ellipse = Ellipse(1, 1)
    ellipse.a = a
    ellipse.b = b
    assert ellipse.area == np.pi * a * b


@given(floats(0.1, 1000), floats(0.1, 1000), floats(0.1, 1000))
def test_set_area(a, b, area):
    """Test setting the area."""
    ellipse = Ellipse(a, b)
    original_area = ellipse.area
    ellipse.area = area
    assert ellipse.area == approx(area)

    # Reset to original area
    ellipse.area = original_area
    assert ellipse.area == approx(original_area)
    assert ellipse.a == approx(a)
    assert ellipse.b == approx(b)


@given(floats(0.1, 1000), floats(0.1, 1000))
def test_iq(a, b):
    ellipse = Ellipse(a, b)
    assert ellipse.iq <= 1


@given(floats(0.1, 1000), floats(0.1, 1000))
def test_eccentricity(a, b):
    ellipse = Ellipse(a, b)
    assert ellipse.eccentricity >= 0


@given(floats(0.1, 1000), floats(0.1, 1000))
def test_eccentricity_ratio(a, k):
    b = a * k
    ellipse = Ellipse(a, b)
    b, a = sorted([a, b])
    expected = np.sqrt(1 - b ** 2 / a ** 2)
    assert ellipse.eccentricity == pytest.approx(expected)


@given(
    floats(0.1, 1000),
    floats(0.1, 1000),
    arrays(np.float64, (3,), elements=floats(-10, 10, width=64), unique=True),
)
def test_moment_inertia(a, b, center):
    ellipse = Ellipse(a, b)
    assert np.all(np.asarray(ellipse.planar_moments_inertia) >= 0)

    # We must set the center after construction so that the inertia tensor
    # calculation is not shifted away from the origin.
    ellipse.center = center
    area = ellipse.area
    expected = [np.pi / 4 * a * b ** 3, np.pi / 4 * a ** 3 * b, 0]
    expected[0] += area * center[0] ** 2
    expected[1] += area * center[1] ** 2
    expected[2] = area * center[0] * center[1]
    np.testing.assert_allclose(ellipse.planar_moments_inertia[:2], expected[:2])
    np.testing.assert_allclose(ellipse.planar_moments_inertia[2], expected[2])
    assert ellipse.polar_moment_inertia == pytest.approx(sum(expected[:2]))


def test_center():
    """Test getting and setting the center."""
    ellipse = Ellipse(1, 2)
    assert all(ellipse.center == (0, 0, 0))

    center = (1, 1, 1)
    ellipse.center = center
    assert all(ellipse.center == center)


<<<<<<< HEAD
@given(
    floats(0.1, 1000),
    floats(0.1, 1000),
    arrays(np.float64, (3,), elements=floats(-10, 10, width=64), unique=True),
)
def test_minimal_bounding_circle(a, b, center):
    ellipse = Ellipse(a, b, center)
    bounding_circle = ellipse.minimal_bounding_circle
    assert sphere_isclose(bounding_circle, Circle(max(a, b), center))


@given(
    floats(0.1, 1000),
    floats(0.1, 1000),
    arrays(np.float64, (3,), elements=floats(-10, 10, width=64), unique=True),
)
def test_minimal_centered_bounding_circle(a, b, center):
    ellipse = Ellipse(a, b, center)
    bounding_circle = ellipse.minimal_centered_bounding_circle
    assert sphere_isclose(bounding_circle, Circle(max(a, b), center))


@given(
    floats(0.1, 1000),
    floats(0.1, 1000),
    arrays(np.float64, (3,), elements=floats(-10, 10, width=64), unique=True),
)
def test_get_set_minimal_bounding_ellipse_radius(a, b, center):
    _test_get_set_minimal_bounding_sphere_radius(Ellipse(a, b, center))


@given(
    floats(0.1, 1000),
    floats(0.1, 1000),
    arrays(np.float64, (3,), elements=floats(-10, 10, width=64), unique=True),
)
def test_get_set_minimal_centered_bounding_ellipse_radius(a, b, center):
    _test_get_set_minimal_bounding_sphere_radius(Ellipse(a, b, center), True)
=======
def test_inertia_tensor():
    """Test the inertia tensor calculation."""
    ellipse = Ellipse(1, 2)
    ellipse.center = (0, 0, 0)
    assert np.sum(ellipse.inertia_tensor > 1e-6) == 1
    assert ellipse.inertia_tensor[2, 2] == 5 * np.pi / 2


@given(
    floats(0.1, 10),
    floats(0.1, 10),
    arrays(np.float64, (3,), elements=floats(-10, 10, width=64), unique=True),
)
def test_is_inside(x, y, center):
    a, b = 1, 2
    ellipse = Ellipse(a, b, center)
    assert ellipse.is_inside([x, y, 0] + center).squeeze() == np.all(
        np.array([x / a, y / b]) <= 1
    )
>>>>>>> bad2c823
<|MERGE_RESOLUTION|>--- conflicted
+++ resolved
@@ -148,7 +148,6 @@
     assert all(ellipse.center == center)
 
 
-<<<<<<< HEAD
 @given(
     floats(0.1, 1000),
     floats(0.1, 1000),
@@ -187,7 +186,8 @@
 )
 def test_get_set_minimal_centered_bounding_ellipse_radius(a, b, center):
     _test_get_set_minimal_bounding_sphere_radius(Ellipse(a, b, center), True)
-=======
+
+
 def test_inertia_tensor():
     """Test the inertia tensor calculation."""
     ellipse = Ellipse(1, 2)
@@ -206,5 +206,4 @@
     ellipse = Ellipse(a, b, center)
     assert ellipse.is_inside([x, y, 0] + center).squeeze() == np.all(
         np.array([x / a, y / b]) <= 1
-    )
->>>>>>> bad2c823
+    )