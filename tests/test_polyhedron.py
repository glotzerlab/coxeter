import os

import numpy as np
import pytest
import rowan
from hypothesis import example, given, settings
from hypothesis.extra.numpy import arrays
from hypothesis.strategies import floats, integers
from pytest import approx
from scipy.spatial import ConvexHull

from conftest import (
    EllipsoidSurfaceStrategy,
    _test_get_set_minimal_bounding_sphere_radius,
    get_oriented_cube_faces,
    get_oriented_cube_normals,
    platonic_solids,
    sphere_isclose,
)
from coxeter.families import DOI_SHAPE_REPOSITORIES, PlatonicFamily
from coxeter.shapes.convex_polyhedron import ConvexPolyhedron
from coxeter.shapes.utils import rotate_order2_tensor, translate_inertia_tensor
from utils import compute_inertia_mc


def damasceno_shapes():
    """Generate the shapes from :cite:`Damasceno2012a`.

    We yield the raw shape dicts to allow excluding subsets for different tests.
    """
    family = DOI_SHAPE_REPOSITORIES["10.1126/science.1220869"][0]
    for shape_data in family.data.values():
        yield shape_data


def test_normal_detection(convex_cube):
    detected_normals = set([tuple(n) for n in convex_cube.normals])
    expected_normals = set([tuple(n) for n in get_oriented_cube_normals()])
    assert detected_normals == expected_normals


@pytest.mark.parametrize(
    "cube", ["convex_cube", "oriented_cube", "unoriented_cube"], indirect=True
)
def test_surface_area(cube):
    """Test surface area calculation."""
    assert cube.surface_area == 6


@pytest.mark.parametrize(
    "cube", ["convex_cube", "oriented_cube", "unoriented_cube"], indirect=True
)
def test_set_surface_area(cube):
    """Test surface area calculation."""
    cube_old = cube
    cube.surface_area = 4
    assert cube.surface_area == approx(4)
    assert cube.vertices == approx(cube_old.vertices * (4 / cube_old.surface_area))


@pytest.mark.parametrize(
    "cube", ["convex_cube", "oriented_cube", "unoriented_cube"], indirect=True
)
def test_volume(cube):
    assert cube.volume == 1


@pytest.mark.parametrize(
    "cube", ["convex_cube", "oriented_cube", "unoriented_cube"], indirect=True
)
def test_set_volume(cube):
    """Test setting volume."""
    cube.volume = 2
    assert np.isclose(cube.volume, 2)


def test_merge_faces(convex_cube):
    """Test that coplanar faces can be correctly merged."""
    assert len(convex_cube.faces) == 6


@settings(deadline=500)
@given(EllipsoidSurfaceStrategy)
def test_convex_volume(points):
    """Check the volumes of various convex sets."""
    hull = ConvexHull(points)
    poly = ConvexPolyhedron(hull.points[hull.vertices])
    assert np.isclose(hull.volume, poly.volume)


@settings(deadline=500)
@given(EllipsoidSurfaceStrategy)
def test_convex_surface_area(points):
    """Check the surface areas of various convex sets."""
    hull = ConvexHull(points)
    poly = ConvexPolyhedron(points[hull.vertices])
    assert np.isclose(hull.area, poly.surface_area)


@pytest.mark.parametrize(
    "cube", ["convex_cube", "oriented_cube", "unoriented_cube"], indirect=True
)
def test_volume_center_shift(cube):
    """Make sure that moving the center doesn't affect the volume."""
    # Use a nested function to avoid warnings from hypothesis. In this case, it
    # is safe to reuse the cube fixture.
    # See https://github.com/HypothesisWorks/hypothesis/issues/377
    @given(new_center=arrays(np.float64, (3,), elements=floats(-10, 10, width=64)))
    def testfun(new_center):
        cube.center = new_center
        assert np.isclose(cube.volume, 1)

    testfun()


def test_face_alignment(convex_cube):
    """Make sure that faces are constructed correctly given vertices."""

    def face_to_string(face):
        # Convenience function to create a string of vertex ids, which is the
        # easiest way to test for sequences that are cyclically equal.
        return "".join([str(c) for c in face])

    reference_faces = []
    for face in get_oriented_cube_faces():
        reference_faces.append(face_to_string(face) * 2)

    assert len(convex_cube.faces) == len(reference_faces)

    for face in convex_cube.faces:
        str_face = face_to_string(face)
        assert any([str_face in ref for ref in reference_faces])


@pytest.mark.parametrize(
    "cube", ["convex_cube", "oriented_cube", "unoriented_cube"], indirect=True
)
def test_moment_inertia(cube):
    cube.center = (0, 0, 0)
    assert np.allclose(cube.inertia_tensor, np.diag([1 / 6] * 3))


@pytest.mark.parametrize("shape", damasceno_shapes())
def test_volume_damasceno_shapes(shape):
    if shape["name"] in ("RESERVED", "Sphere"):
        return
    vertices = shape["vertices"]
    poly = ConvexPolyhedron(vertices)
    hull = ConvexHull(vertices)
    assert np.isclose(poly.volume, hull.volume)


# This test is a bit slow (a couple of minutes), so skip running it locally.
@pytest.mark.skipif(
    os.getenv("CI", "false") != "true" and os.getenv("CIRCLECI", "false") != "true",
    reason="Test is too slow to run during rapid development",
)
@pytest.mark.parametrize("shape", damasceno_shapes())
def test_moment_inertia_damasceno_shapes(shape):
    # These shapes pass the test for a sufficiently high number of samples, but
    # the number is too high to be worth running them regularly.
    bad_shapes = [
        "Augmented Truncated Dodecahedron",
        "Deltoidal Hexecontahedron",
        "Disdyakis Triacontahedron",
        "Truncated Dodecahedron",
        "Truncated Icosidodecahedron",
        "Metabiaugmented Truncated Dodecahedron",
        "Pentagonal Hexecontahedron",
        "Paragyrate Diminished Rhombicosidodecahedron",
        "Square Cupola",
        "Triaugmented Truncated Dodecahedron",
        "Parabiaugmented Truncated Dodecahedron",
    ]
    if shape["name"] in ["RESERVED", "Sphere"] + bad_shapes:
        return

    np.random.seed(0)
    poly = ConvexPolyhedron(shape["vertices"])
    num_samples = 1000
    accept = False
    # Loop over different sampling rates to minimize the test runtime.
    while num_samples < 1e8:
        try:
            coxeter_result = poly.inertia_tensor
            mc_result = compute_inertia_mc(shape["vertices"], num_samples)
            assert np.allclose(coxeter_result, mc_result, atol=1e-1)
            accept = True
            break
        except AssertionError:
            num_samples *= 10
            continue
    if not accept:
        raise AssertionError(
            "The test failed for shape {}.\nMC Result: "
            "\n{}\ncoxeter result: \n{}".format(
                shape["name"], mc_result, coxeter_result
            )
        )


@pytest.mark.parametrize(
    "cube", ["convex_cube", "oriented_cube", "unoriented_cube"], indirect=True
)
def test_iq(cube):
    assert cube.iq == 36 * np.pi * cube.volume ** 2 / cube.surface_area ** 3


def test_dihedrals():
    known_shapes = {
        "Tetrahedron": np.arccos(1 / 3),
        "Cube": np.pi / 2,
        "Octahedron": np.pi - np.arccos(1 / 3),
        "Dodecahedron": np.pi - np.arctan(2),
        "Icosahedron": np.pi - np.arccos(np.sqrt(5) / 3),
    }
    for name, dihedral in known_shapes.items():
        poly = PlatonicFamily.get_shape(name)
        # The dodecahedron needs a more expansive merge to get all the
        # faces joined.
        if name == "Dodecahedron":
            poly.merge_faces(rtol=1)
        for i in range(poly.num_faces):
            for j in poly.neighbors[i]:
                assert np.isclose(poly.get_dihedral(i, j), dihedral)


def test_curvature():
    """Regression test against values computed with older method."""
    # The shapes in the PlatonicFamily are normalized to unit volume.
    known_shapes = {
        "Cube": 0.75,
        "Dodecahedron": 0.6703242780091758,
        "Icosahedron": 0.6715997848012972,
        "Octahedron": 0.75518565565632,
        "Tetrahedron": 0.9303430847680867,
    }

    for name, curvature in known_shapes.items():
        poly = PlatonicFamily.get_shape(name)
        if name == "Dodecahedron":
            poly.merge_faces(rtol=1)
        assert np.isclose(poly.mean_curvature, curvature)


@pytest.mark.skip("Need test data")
def test_curvature_exact():
    """Curvature test based on explicit calculation."""
    pass


@pytest.mark.skip("Need test data")
def test_nonconvex_polyhedron():
    pass


@pytest.mark.skip("Need test data")
def test_nonconvex_polyhedron_with_nonconvex_polygon_face():
    pass


@pytest.mark.skip("Need test data")
def test_tau():
    pass


@pytest.mark.skip("Need test data")
def test_asphericity():
    pass


@pytest.mark.parametrize("poly", platonic_solids())
def test_circumsphere_platonic(poly):
    circumsphere = poly.circumsphere

    # Ensure polyhedron is centered, then compute distances.
    poly.center = [0, 0, 0]
    r2 = np.sum(poly.vertices ** 2, axis=1)

    assert np.allclose(r2, circumsphere.radius ** 2)


@pytest.mark.parametrize("poly", platonic_solids())
def test_circumsphere_radius_platonic(poly):
    # Ensure polyhedron is centered, then compute distances.
    poly.center = [0, 0, 0]
    r2 = np.sum(poly.vertices ** 2, axis=1)

    assert np.allclose(r2, poly.circumsphere_radius ** 2)
    poly.circumsphere_radius *= 2
    assert np.allclose(r2 * 4, poly.circumsphere_radius ** 2)


def test_minimal_centered_bounding_circle():
    """Validate circumsphere by testing the polyhedron.

    This checks that all points outside this circumsphere are also outside the
    polyhedron. Note that this is a necessary but not sufficient condition for
    correctness.
    """
    # Building convex polyhedra is the slowest part of this test, so rather
    # than testing all the shapes from this particular dataset every time we
    # instead test a random subset each time the test runs. To further speed
    # the tests, we build all convex polyhedra ahead of time. Each set of
    # random points is tested against a different random polyhedron.
    import random

    family = DOI_SHAPE_REPOSITORIES["10.1126/science.1220869"][0]
    shapes = [
        ConvexPolyhedron(s["vertices"])
        for s in random.sample(
            [s for s in family.data.values() if len(s["vertices"])],
            len(family.data) // 5,
        )
    ]

    # Use a nested function to avoid warnings from hypothesis. While the shape
    # does get modified inside the testfun, it's simply being recentered each
    # time, which is not destructive since it can be overwritten in subsequent
    # calls.
    # See https://github.com/HypothesisWorks/hypothesis/issues/377
    @given(
        center=arrays(
            np.float64, (3,), elements=floats(-10, 10, width=64), unique=True
        ),
        points=arrays(
            np.float64, (50, 3), elements=floats(-1, 1, width=64), unique=True
        ),
        shape_index=integers(0, len(shapes) - 1),
    )
    def testfun(center, points, shape_index):
        poly = shapes[shape_index]
        poly.center = center

        sphere = poly.minimal_centered_bounding_sphere
        scaled_points = points * sphere.radius + sphere.center
        points_outside = np.logical_not(sphere.is_inside(scaled_points))

        # Verify that all points outside the circumsphere are also outside the
        # polyhedron.
        assert not np.any(np.logical_and(points_outside, poly.is_inside(scaled_points)))

        with pytest.deprecated_call():
            assert sphere_isclose(sphere, poly.circumsphere_from_center)

    testfun()


@pytest.mark.parametrize("poly", platonic_solids())
def test_bounding_sphere_platonic(poly):
    # Ensure polyhedron is centered, then compute distances.
    poly.center = [0, 0, 0]
    r2 = np.sum(poly.vertices ** 2, axis=1)

    bounding_sphere = poly.minimal_bounding_sphere
    assert np.allclose(r2, bounding_sphere.radius ** 2, rtol=1e-4)

    with pytest.deprecated_call():
        assert sphere_isclose(bounding_sphere, poly.bounding_sphere)


def test_inside_boundaries(convex_cube):
    assert np.all(convex_cube.is_inside(convex_cube.vertices))
    convex_cube.center = [0, 0, 0]
    assert np.all(convex_cube.is_inside(convex_cube.vertices * 0.99))
    assert not np.any(convex_cube.is_inside(convex_cube.vertices * 1.01))


def test_inside(convex_cube):
    # Use a nested function to avoid warnings from hypothesis. In this case, it
    # is safe to reuse the convex cube.
    # See https://github.com/HypothesisWorks/hypothesis/issues/377
    @given(
        arrays(np.float64, (100, 3), elements=floats(-10, 10, width=64), unique=True)
    )
    def testfun(test_points):
        expected = np.all(np.logical_and(test_points >= 0, test_points <= 1), axis=1)
        actual = convex_cube.is_inside(test_points)
        assert np.all(expected == actual)

    testfun()


@settings(deadline=500)
@given(
    EllipsoidSurfaceStrategy,
    arrays(np.float64, (100, 3), elements=floats(0, 1, width=64), unique=True),
)
def test_insphere_from_center_convex_hulls(points, test_points):
    hull = ConvexHull(points)
    poly = ConvexPolyhedron(points[hull.vertices])
    insphere = poly.insphere_from_center
    assert poly.is_inside(insphere.center)

    test_points *= insphere.radius * 3
    points_in_sphere = insphere.is_inside(test_points)
    points_in_poly = poly.is_inside(test_points)
    assert np.all(points_in_sphere <= points_in_poly)
    assert insphere.volume < poly.volume


@given(arrays(np.float64, (4, 3), elements=floats(-10, 10, width=64), unique=True))
def test_rotate_inertia(points):
    # Use the input as noise rather than the base points to avoid precision and
    # degenerate cases provided by hypothesis.
    tet = PlatonicFamily.get_shape("Tetrahedron")
    vertices = tet.vertices + points

    rotation = rowan.random.rand()
    shape = ConvexPolyhedron(vertices)
    rotated_shape = ConvexPolyhedron(rowan.rotate(rotation, vertices))

    mat = rowan.to_matrix(rotation)
    rotated_inertia = rotate_order2_tensor(mat, shape.inertia_tensor)

    assert np.allclose(rotated_inertia, rotated_shape.inertia_tensor)


# Use a small range of translations to ensure that the Delaunay triangulation
# used by the MC calculation will not break.
@settings(deadline=400)
@given(arrays(np.float64, (3,), elements=floats(-0.2, 0.2, width=64), unique=True))
def test_translate_inertia(translation):
    shape = PlatonicFamily.get_shape("Cube")
    # Choose a volume > 1 to test the volume scaling, but don't choose one
    # that's too large because the uncentered polyhedral calculation has
    # massive error without fixing that.
    shape.volume = 2
    shape.center = (0, 0, 0)

    translated_shape = ConvexPolyhedron(shape.vertices + translation)

    translated_inertia = translate_inertia_tensor(
        translation, shape.inertia_tensor, shape.volume
    )
    mc_tensor = compute_inertia_mc(translated_shape.vertices, 1e4)

    assert np.allclose(
        translated_inertia,
        translated_shape._compute_inertia_tensor(False),
        atol=2e-1,
        rtol=2e-1,
    )
    assert np.allclose(
        mc_tensor, translated_shape._compute_inertia_tensor(False), atol=2e-1, rtol=2e-1
    )

    assert np.allclose(mc_tensor, translated_inertia, atol=1e-2, rtol=1e-2)
    assert np.allclose(mc_tensor, translated_shape.inertia_tensor, atol=1e-2, rtol=1e-2)


@settings(deadline=500)
@given(EllipsoidSurfaceStrategy)
@example(
    points=np.array(
        [
            [0.0823055, 0.04432834, 0.03550779],
            [0.08996509, -0.03402879, 0.02735551],
            [0.09065511, -0.00956059, 0.04111261],
            [0.09732412, 0.01783268, 0.01449179],
            [0.07794498, 0.00601185, 0.06235734],
            [-0.05539788, 0.08243681, -0.01162958],
        ]
    ),
)
def test_diagonalize_inertia(points):
    """Test that we can orient a polyhedron along its principal axes."""
    hull = ConvexHull(points)
    poly = ConvexPolyhedron(points[hull.vertices])

    try:
        it = poly.inertia_tensor
    except ValueError:
        # Triangulation can fail, this is a limitation of polytri and not something we
        # can address without implementing a more robust algorithm.
        return
    if not np.allclose(np.diag(np.diag(it)), it):
        poly.diagonalize_inertia()
        it = poly.inertia_tensor
        assert np.allclose(np.diag(np.diag(it)), it)


@pytest.mark.parametrize(
    "cube", ["convex_cube", "oriented_cube", "unoriented_cube"], indirect=True
)
def test_form_factor(cube):
    """Validate the form factor of a polyhedron.

    At the moment this is primarily a regression test, and should be expanded for more
    rigorous validation.
    """
    cube.center = (0, 0, 0)
    cube.volume = 8

    ks = np.array(
        [
            [0, 0, 0],
            [1, 0, 0],
            [-1, 0, 0],
            [2, 0, 0],
            [0, 1, 0],
            [0, 0, 1],
            [1, 2, 3],
            [-2, 4, -5.2],
        ],
        dtype=np.float,
    )
    np.testing.assert_allclose(
        cube.compute_form_factor_amplitude(ks),
        [
            8.0,
            6.73176788,
            6.73176788,
            3.63718971,
            6.73176788,
            6.73176788,
            0.14397014,
            0.1169148,
        ],
        atol=1e-7,
    )

    # Test a translational shift.
    center = [1, 1, 1]
    cube.center = center
    np.testing.assert_allclose(
        cube.compute_form_factor_amplitude(ks),
        [
            8.0 + 0.0j,
            3.63718971 - 5.66458735j,
            3.63718971 + 5.66458735j,
            -1.51360499 - 3.30728724j,
            3.63718971 - 5.66458735j,
            3.63718971 - 5.66458735j,
            0.13823585 + 0.04022749j,
            -0.11671542 - 0.0068248j,
        ],
        atol=1e-7,
    )


def test_get_set_minimal_bounding_sphere_radius():
    for poly in platonic_solids():
        _test_get_set_minimal_bounding_sphere_radius(poly)


def test_get_set_minimal_centered_bounding_sphere_radius():
    for poly in platonic_solids():
        _test_get_set_minimal_bounding_sphere_radius(poly, True)


<<<<<<< HEAD
@pytest.mark.parametrize(
    "cube", ["convex_cube", "oriented_cube", "unoriented_cube"], indirect=True
)
def test_is_inside(cube):
    assert cube.is_inside(cube.center)

    @given(floats(0, 1), floats(0, 1), floats(0, 1))
    def testfun(x, y, z):
        assert cube.is_inside([[x, y, z]])

    testfun()
=======
def test_repr_nonconvex(oriented_cube):
    assert str(oriented_cube), str(eval(repr(oriented_cube)))


def test_repr_convex(convex_cube):
    assert str(convex_cube), str(eval(repr(convex_cube)))
>>>>>>> 21d49208
<|MERGE_RESOLUTION|>--- conflicted
+++ resolved
@@ -549,7 +549,6 @@
         _test_get_set_minimal_bounding_sphere_radius(poly, True)
 
 
-<<<<<<< HEAD
 @pytest.mark.parametrize(
     "cube", ["convex_cube", "oriented_cube", "unoriented_cube"], indirect=True
 )
@@ -561,11 +560,11 @@
         assert cube.is_inside([[x, y, z]])
 
     testfun()
-=======
+
+
 def test_repr_nonconvex(oriented_cube):
     assert str(oriented_cube), str(eval(repr(oriented_cube)))
 
 
 def test_repr_convex(convex_cube):
-    assert str(convex_cube), str(eval(repr(convex_cube)))
->>>>>>> 21d49208
+    assert str(convex_cube), str(eval(repr(convex_cube)))