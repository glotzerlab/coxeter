--- conflicted
+++ resolved
@@ -567,14 +567,9 @@
     _test_get_set_minimal_bounding_sphere_radius(poly)
 
 
-<<<<<<< HEAD
 @named_platonic_mark
 def test_get_set_minimal_centered_bounding_sphere_radius(poly):
     _test_get_set_minimal_bounding_sphere_radius(poly, True)
-=======
-def test_get_set_minimal_centered_bounding_sphere_radius():
-    for poly in platonic_solids():
-        _test_get_set_minimal_bounding_sphere_radius(poly, True)
 
 
 @pytest.mark.parametrize(
@@ -595,5 +590,4 @@
 
 
 def test_repr_convex(convex_cube):
-    assert str(convex_cube), str(eval(repr(convex_cube)))
->>>>>>> ef47ce35
+    assert str(convex_cube), str(eval(repr(convex_cube)))