--- conflicted
+++ resolved
@@ -113,7 +113,6 @@
 
 
 @given(
-<<<<<<< HEAD
     floats(0.1, 1000),
     arrays(np.float64, (3,), elements=floats(-10, 10, width=64), unique=True),
 )
@@ -145,7 +144,9 @@
 )
 def test_get_set_minimal_centered_bounding_circle_radius(r, center):
     _test_get_set_minimal_bounding_sphere_radius(Circle(r, center), True)
-=======
+
+
+@given(
     floats(0.1, 10),
     arrays(np.float64, (3,), elements=floats(-10, 10, width=64), unique=True),
 )
@@ -159,5 +160,4 @@
     circle = Circle(1)
     circle.center = (0, 0, 0)
     assert np.sum(circle.inertia_tensor > 1e-6) == 1
-    assert circle.inertia_tensor[2, 2] == np.pi / 2
->>>>>>> bad2c823
+    assert circle.inertia_tensor[2, 2] == np.pi / 2