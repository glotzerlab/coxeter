--- conflicted
+++ resolved
@@ -15,14 +15,9 @@
 Changed
 ~~~~~~~
 
-<<<<<<< HEAD
--  Shape family API is now entirely based on class methods rather than a call operator.
--  The parent ShapeFamily class is now part of the public API.
--  Doctests are now run as part of pytest.
-=======
 - Shape family API is now entirely based on class methods rather than a call operator.
 - The parent ShapeFamily class is now part of the public API.
->>>>>>> fafd01dc
+- Doctests are now run as part of pytest.
 
 Fixed
 ~~~~~
