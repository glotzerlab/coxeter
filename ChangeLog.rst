--- conflicted
+++ resolved
@@ -11,12 +11,9 @@
 Changed
 ~~~~~~~
 
-<<<<<<< HEAD
-- Pre-commit ruff now instead of flake8, pydocstyle, pyupgrade and isort.
-=======
+- Pre-commit now uses ruff instead of flake8, pydocstyle, pyupgrade and isort.
 - CI now uses GitHub Actions.
 - Docs ported to furo theme.
->>>>>>> 8cc9183a
 
 v0.7.0 - 2023-09-18
 -------------------
