--- conflicted
+++ resolved
@@ -14,18 +14,15 @@
 - Add minimal bounding sphere for all shapes.
 - Add minimal centered bounding sphere calculations for all shapes except general polygons and polyhedra.
 - Enable getting and setting the circumsphere or bounding sphere radius of a polyhedron (for both types of bounding sphere).
-<<<<<<< HEAD
 - Add maximal bounded sphere for all shapes.
 - Add maximal centered bounded sphere calculations for all shapes except general polygons and polyhedra.
 - Enable getting and setting the insphere or bounded sphere radius of a polyhedron (for both types of bounding sphere).
-=======
 - Point in polygon checks for general (nonconvex) polygons.
 - Point in polyhedron checks for general (nonconvex) polyhedrons.
 - Minimal bounding sphere for all shapes.
 - Minimal centered bounding sphere calculations for all shapes except general polygons and polyhedra.
 - Getters and setters for the circumsphere or bounding sphere radius of a polyhedron (for both types of bounding sphere).
 - A repr for all shapes.
->>>>>>> ef47ce35
 
 Changed
 ~~~~~~~
