"""Defines a polyhedron."""

import numpy as np
import rowan
from scipy.sparse.csgraph import connected_components

from .base_classes import Shape3D
from .convex_polygon import ConvexPolygon, _is_convex
from .polygon import Polygon, _is_simple
from .sphere import Sphere
from .utils import translate_inertia_tensor

try:
    import miniball

    MINIBALL = True
except ImportError:
    MINIBALL = False


def _face_to_edges(face, reverse=False):
    """Convert a face into a sequence of edges (tuples).

    Args:
        face (array-like):
            A face composed of vertex indices.
        reverse (bool):
            Whether to return the edges in reverse.

    Returns:
        list[tuple[int, int]]:
            A list of edges where each is a tuple of a pair of vertices.
    """
    shift = 1 if reverse else -1
    return list(zip(*np.stack((face, np.roll(face, shift)))))


class Polyhedron(Shape3D):
    """A three-dimensional polytope.

    A polyhedron is defined by a set of vertices and a set of faces
    composed of the vertices. On construction, the faces are reordered
    counterclockwise with respect to an outward normal. The polyhedron
    provides various standard geometric calculations, such as volume and
    surface area. Most features of the polyhedron can be accessed via
    properties, including the plane equations defining the faces and the
    neighbors of each face.

    .. note::

        For the purposes of calculations like moments of inertia, the
        polyhedron is assumed to be of constant, unit density.

    Args:
        vertices (:math:`(N, 3)` :class:`numpy.ndarray`):
            The vertices of the polyhedron.
        faces (list(list)):
            The faces of the polyhedron.
        faces_are_convex (bool, optional):
            Whether or not the faces of the polyhedron are all convex.
            This is used to determine whether certain operations like
            coplanar face merging are allowed (Default value: False).
    Example::
<<<<<<< HEAD
        >>> cube  = coxeter.shape_classes.ConvexPolyhedron([[1,1,1],
        [1,-1,1],[1,1,-1],[1,-1,-1],[-1,1,1],
        [-1,-1,1],[-1,1,-1],[-1,-1,-1]])
        >>> cube  = coxeter.shape_classes
        .Polyhedron(vertices=cube.vertices,faces=cube.faces)
=======
        >>> cube  = coxeter.shape_classes.ConvexPolyhedron([[1,1,1],[1,-1,1],[1,1,-1],[1,-1,-1],[-1,1,1],[-1,-1,1],[-1,1,-1],[-1,-1,-1]])
        >>> cube  = coxeter.shape_classes.Polyhedron(vertices=cube.vertices,faces=cube.faces)
>>>>>>> 0df19404
        >>> sphere = cube.bounding_sphere
        >>> sphere.radius
        1.7320508075688776
        >>> cube.center
        array([0., 0., 0.])
        >>> cube.circumsphere
        <coxeter.shape_classes.sphere.Sphere object at 0x1058fe610>
        >>> cube.faces
<<<<<<< HEAD
        [array([4, 5, 1, 0], dtype=int32), array([0, 2, 6, 4], dtype=int32),
        array([6, 7, 5, 4], dtype=int32), array([0, 1, 3, 2], dtype=int32),
        array([5, 7, 3, 1], dtype=int32), array([2, 3, 7, 6], dtype=int32)]
        >>> cube.gsd_shape_spec
        {'type': 'Mesh', 'vertices': [[1.0, 1.0, 1.0], [1.0, -1.0, 1.0],
        [1.0, 1.0, -1.0], [1.0, -1.0, -1.0], [-1.0, 1.0, 1.0],
        [-1.0, -1.0, 1.0], [-1.0, 1.0, -1.0], [-1.0, -1.0, -1.0]],
        'faces': [array([4, 5, 1, 0], dtype=int32), array([0, 2, 6, 4],
        dtype=int32), array([6, 7, 5, 4], dtype=int32), array([0, 1, 3, 2],
        dtype=int32), array([5, 7, 3, 1], dtype=int32), array([2, 3, 7, 6],
        dtype=int32)]}
=======
        [array([4, 5, 1, 0], dtype=int32), array([0, 2, 6, 4], dtype=int32), array([6, 7, 5, 4], dtype=int32), array([0, 1, 3, 2], dtype=int32), array([5, 7, 3, 1], dtype=int32), array([2, 3, 7, 6], dtype=int32)]
        >>> cube.gsd_shape_spec
        {'type': 'Mesh', 'vertices': [[1.0, 1.0, 1.0], [1.0, -1.0, 1.0], [1.0, 1.0, -1.0], [1.0, -1.0, -1.0], [-1.0, 1.0, 1.0], [-1.0, -1.0, 1.0], [-1.0, 1.0, -1.0], [-1.0, -1.0, -1.0]], 'faces': [array([4, 5, 1, 0], dtype=int32), array([0, 2, 6, 4], dtype=int32), array([6, 7, 5, 4], dtype=int32), array([0, 1, 3, 2], dtype=int32), array([5, 7, 3, 1], dtype=int32), array([2, 3, 7, 6], dtype=int32)]}
>>>>>>> 0df19404
        >>> cube.inertia_tensor
        array([[5.33333333, 0.        , 0.        ],
               [0.        , 5.33333333, 0.        ],
               [0.        , 0.        , 5.33333333]])
        >>> cube.iq
        0.5235987755982988
        >>> cube.neighbors
<<<<<<< HEAD
        [array([1, 2, 3, 4]), array([0, 2, 3, 5]), array([0, 1, 4, 5]),
        array([0, 1, 4, 5]), array([0, 2, 3, 5]), array([1, 2, 3, 4])]
=======
        [array([1, 2, 3, 4]), array([0, 2, 3, 5]), array([0, 1, 4, 5]), array([0, 1, 4, 5]), array([0, 2, 3, 5]), array([1, 2, 3, 4])]
>>>>>>> 0df19404
        >>> cube.normals
        array([[ 0.,  0.,  1.],
               [ 0.,  1., -0.],
               [-1.,  0.,  0.],
               [ 1., -0.,  0.],
               [ 0., -1.,  0.],
               [ 0.,  0., -1.]])
        >>> cube.num_faces
        6
        >>> cube.num_vertices
        8
        >>> cube.surface_area
        24.0
        >>> cube.vertices
        array([[ 1.,  1.,  1.],
               [ 1., -1.,  1.],
               [ 1.,  1., -1.],
               [ 1., -1., -1.],
               [-1.,  1.,  1.],
               [-1., -1.,  1.],
               [-1.,  1., -1.],
               [-1., -1., -1.]])
        >>> cube.volume
        8.0

    """

    def __init__(self, vertices, faces, faces_are_convex=None):
        self._vertices = np.array(vertices, dtype=np.float64)
        self._faces = [face for face in faces]
        if faces_are_convex is None:
            faces_are_convex = all(len(face) == 3 for face in faces)
        self._faces_are_convex = faces_are_convex
        self._find_equations()
        self._find_neighbors()

    def _find_equations(self):
        """Find the plane equations of the polyhedron faces."""
        self._equations = np.empty((len(self.faces), 4))
        for i, face in enumerate(self.faces):
            # The direction of the normal is selected such that vertices that
            # are already ordered counterclockwise will point outward.
            normal = np.cross(
                self.vertices[face[2]] - self.vertices[face[1]],
                self.vertices[face[0]] - self.vertices[face[1]],
            )
            normal /= np.linalg.norm(normal)
            self._equations[i, :3] = normal
            # Sign conventions chosen to match scipy.spatial.ConvexHull
            # We use ax + by + cz + d = 0 (not ax + by + cz = d)
            self._equations[i, 3] = -normal.dot(self.vertices[face[0]])

    def _find_neighbors(self):
        """Find neighbors of faces."""
        self._neighbors = [[] for _ in range(self.num_faces)]
        for i, j, _ in self._get_face_intersections():
            self._neighbors[i].append(j)
            self._neighbors[j].append(i)
        self._neighbors = [np.array(neigh) for neigh in self._neighbors]

    def _get_face_intersections(self):
        """Get pairs of faces and their common edges.

        This function yields a generator of tuples of the form (face, neighbor,
        (vertex1, vertex2)) indicating neighboring faces and their common
        edge.
        """
        # First enumerate all edges of each neighbor. We include both
        # directions of the edges for comparison.
        face_edges = [
            set(_face_to_edges(f) + _face_to_edges(f, True)) for f in self.faces
        ]

        for i in range(self.num_faces):
            for j in range(i + 1, self.num_faces):
                common_edges = face_edges[i].intersection(face_edges[j])
                if len(common_edges) > 0:
                    # Can never have multiple intersections, but we should have
                    # the same edge show up twice (forward and reverse).
                    assert len(common_edges) == 2
                    common_edge = list(common_edges)[0]
                    yield (i, j, (common_edge[0], common_edge[1]))

    @property
    def gsd_shape_spec(self):
        """dict: Get a :ref:`complete GSD specification <shapes>`."""  # noqa: D401
        return {
            "type": "Mesh",
            "vertices": self._vertices.tolist(),
            "faces": self._faces,
        }

    def merge_faces(self, atol=1e-8, rtol=1e-5):
        """Merge coplanar faces to a given tolerance.

        Whether or not faces should be merged is determined using
        :func:`numpy.allclose` to compare the plane equations of neighboring
        faces. Connected components of mergeable faces are then merged into
        a single face.  This method can be safely called many times with
        different tolerances, however, the operation is destructive in the
        sense that merged faces cannot be recovered. Users wishing to undo a
        merge to attempt a less expansive merge must build a new polyhedron.

        Args:
            atol (float):
                Absolute tolerance for :func:`numpy.allclose`.
            rtol (float):
                Relative tolerance for :func:`numpy.allclose`.
        """
        if not self._faces_are_convex:
            # Can only sort faces if they are guaranteed to be convex.
            raise ValueError(
                "Faces cannot be merged unless they are convex because the "
                "correct ordering of vertices in a face cannot be determined "
                "for nonconvex faces."
            )

        # Construct a graph where connectivity indicates merging, then identify
        # connected components to merge.
        merge_graph = np.zeros((self.num_faces, self.num_faces))
        for i in range(self.num_faces):
            for j in self._neighbors[i]:
                eq1, eq2 = self._equations[[i, j]]
                if np.allclose(eq1, eq2, atol=atol, rtol=rtol) or np.allclose(
                    eq1, -eq2, atol=atol, rtol=rtol
                ):
                    merge_graph[i, j] = 1

        _, labels = connected_components(
            merge_graph, directed=False, return_labels=True
        )
        new_faces = [set() for _ in range(len(np.unique(labels)))]
        for i, face in enumerate(self.faces):
            new_faces[labels[i]].update(face)

        self._faces = [np.asarray(list(f)) for f in new_faces]
        self.sort_faces()

    @property
    def neighbors(self):
        r"""list(:class:`numpy.ndarray`): Get neighboring pairs of faces.

        The neighbors are provided as a list where the :math:`i^{\text{th}}`
        element is an array of indices of faces that are neighbors of face
        :math:`i`.
        """
        return self._neighbors

    @property
    def normals(self):
        """:math:`(N, 3)` :class:`numpy.ndarray`: Get the face normals."""
        return self._equations[:, :3]

    @property
    def num_vertices(self):
        """int: Get the number of vertices."""
        return self.vertices.shape[0]

    @property
    def num_faces(self):
        """int: Get the number of faces."""
        return len(self.faces)

    def sort_faces(self):  # noqa: C901
        """Sort faces of the polyhedron.

        This method ensures that all faces are ordered such that the normals
        are counterclockwise and point outwards. This algorithm proceeds in
        four steps. First, it ensures that each face is ordered in either
        clockwise or counterclockwise order such that edges can be found from
        the sequence of the vertices in each face. Next, it calls the neighbor
        finding routine to establish with faces are neighbors. Then, it
        performs a breadth-first search, reorienting faces to match the
        orientation of the first face.  Finally, it computes the signed volume
        to determine whether or not all the normals need to be flipped.

        .. note::
            This method can only be called for polyhedra whose faces are all
            convex (i.e. constructed with ``faces_are_convex=True``).
        """
        if not self._faces_are_convex:
            # Can only sort faces if they are guaranteed to be convex.
            raise ValueError(
                "Faces cannot be sorted unless they are convex because the "
                "correct ordering of vertices in a face cannot be determined "
                "for nonconvex faces."
            )

        # We first ensure that face vertices are sequentially ordered by
        # constructing a Polygon and updating the face (in place), which
        # enables finding neighbors.
        for face in self.faces:
            polygon = ConvexPolygon(self.vertices[face], planar_tolerance=1e-4)
            if _is_convex(polygon.vertices, polygon.normal):
                face[:] = np.asarray(
                    [
                        np.where(np.all(self.vertices == vertex, axis=1))[0][0]
                        for vertex in polygon.vertices
                    ]
                )
            elif not _is_simple(polygon.vertices):
                raise ValueError(
                    "The vertices of each face must be provided "
                    "in counterclockwise order relative to the "
                    "face normal unless the face is a convex "
                    "polygon."
                )
        self._find_neighbors()

        # The initial face sets the order of the others.
        visited_faces = []
        remaining_faces = [0]
        while len(remaining_faces):
            current_face = remaining_faces[-1]
            visited_faces.append(current_face)
            remaining_faces.pop()

            # Search for common edges between pairs of faces, then check the
            # ordering of the edge to determine relative face orientation.
            current_edges = _face_to_edges(self.faces[current_face])
            for neighbor in self._neighbors[current_face]:
                if neighbor in visited_faces:
                    continue
                remaining_faces.append(neighbor)

                # Two faces can only share a single edge (otherwise they would
                # be coplanar), so we can break as soon as we find the
                # neighbor. Flip the neighbor if the edges are identical.
                for edge in _face_to_edges(self.faces[neighbor]):
                    if edge in current_edges:
                        self._faces[neighbor] = self._faces[neighbor][::-1]
                        break
                    elif edge[::-1] in current_edges:
                        break
                visited_faces.append(neighbor)

        # Now compute the signed area and flip all the orderings if the area is
        # negative.
        self._find_equations()
        if self.volume < 0:
            for i in range(len(self.faces)):
                self._faces[i] = self._faces[i][::-1]
                self._equations[i] *= -1

    @property
    def vertices(self):
        """:math:`(N, 3)` :class:`numpy.ndarray`: Get the vertices of the polyhedron."""  # noqa: E501
        return self._vertices

    @property
    def faces(self):
        """list(:class:`numpy.ndarray`): Get the polyhedron's faces."""
        return self._faces

    @property
    def volume(self):
        """float: Get or set the polyhedron's volume."""
        ds = -self._equations[:, 3]
        return np.sum(ds * self.get_face_area()) / 3

    @volume.setter
    def volume(self, new_volume):
        scale_factor = (new_volume / self.volume) ** (1 / 3)
        self._vertices *= scale_factor
        self._equations[:, 3] *= scale_factor

    def get_face_area(self, faces=None):
        """Get the total surface area of a set of faces.

        Args:
            faces (int, sequence, or None):
                The index of a face or a set of face indices for which to
                find the area. If None, finds the area of all faces (Default
                value: None).

        Returns:
            :class:`numpy.ndarray`: The area of each face.
<<<<<<< HEAD

        Example::
            >>> cube  = coxeter.shape_classes.ConvexPolyhedron([[1,1,1],
            [1,-1,1],[1,1,-1],[1,-1,-1],[-1,1,1],[-1,-1,1],
            [-1,1,-1],[-1,-1,-1]])
            >>> cube  = coxeter.shape_classes.Polyhedron(
            vertices=cube.vertices,faces=cube.faces)
=======
            
        Example::
            >>> cube  = coxeter.shape_classes.ConvexPolyhedron([[1,1,1],[1,-1,1],[1,1,-1],[1,-1,-1],[-1,1,1],[-1,-1,1],[-1,1,-1],[-1,-1,-1]])
            >>> cube  = coxeter.shape_classes.Polyhedron(vertices=cube.vertices,faces=cube.faces)
>>>>>>> 0df19404
            >>> cube.get_face_area([1,2,3])
            array([4., 4., 4.])

        """
        if faces is None:
            faces = range(len(self.faces))
        elif type(faces) is int:
            faces = [faces]

        areas = np.empty(len(faces))
        for i, face_index in enumerate(faces):
            face = self.faces[face_index]
            poly = ConvexPolygon(self.vertices[face], planar_tolerance=1e-4)
            areas[i] = poly.area

        return areas

    @property
    def surface_area(self):
        """float: Get the surface area."""
        return np.sum(self.get_face_area())

    def _surface_triangulation(self):
        """Generate a triangulation of the surface of the polyhedron.

        This algorithm constructs Polygons from each of the faces and then
        triangulates each of these to provide a total triangulation.
        """
        for face in self.faces:
            poly = Polygon(self.vertices[face], planar_tolerance=1e-4)
            yield from poly._triangulation()

    def _point_plane_distances(self, points):
        """Compute the distances from a set of points to each plane.

        Distances that are <= 0 are inside and > 0 are outside.

        Returns:
            :math:`(N_{points}, N_{planes})` :class:`numpy.ndarray`: The
            distance from each point to each plane.
        """
        points = np.atleast_2d(points)
        dots = np.inner(points, self._equations[:, :3])
        distances = dots + self._equations[:, 3]
        return distances

    @property
    def inertia_tensor(self):
        """:math:`(3, 3)` :class:`numpy.ndarray`: Get the inertia tensor.

        The inertia tensor is computed using the algorithm described in
        :cite:`Kallay2006`.

        Note:
            For improved stability, the inertia tensor is computed about the
            center of mass and then shifted rather than directly computed in
            the global frame.
        """
        it = self._compute_inertia_tensor()
        return translate_inertia_tensor(self.center, it, self.volume)

    def _compute_inertia_tensor(self, centered=True):
        """Compute the inertia tensor.

        Internal function for computing the inertia tensor that supports both
        centered and uncentered calculations. Primarily of use for testing and
        validation purposes.
        """
        simplices = np.array(list(self._surface_triangulation()))
        if centered:
            simplices -= self.center

        volumes = np.abs(np.linalg.det(simplices) / 6)

        def triangle_integrate(f):
            r"""Integrate f over the simplices.

            This function computes integrals of the form
            :math:`\int\int\int f(x, y, z) dx dy dz` over a set of triangles.
            """
            fv1 = f(simplices[:, 0, :])
            fv2 = f(simplices[:, 1, :])
            fv3 = f(simplices[:, 2, :])
            fvsum = f(simplices[:, 0, :] + simplices[:, 1, :] + simplices[:, 2, :])
            return np.sum((volumes / 20) * (fv1 + fv2 + fv3 + fvsum))

        i_xx = triangle_integrate(lambda t: t[:, 1] ** 2 + t[:, 2] ** 2)
        i_xy = triangle_integrate(lambda t: -t[:, 0] * t[:, 1])
        i_xz = triangle_integrate(lambda t: -t[:, 0] * t[:, 2])
        i_yy = triangle_integrate(lambda t: t[:, 0] ** 2 + t[:, 2] ** 2)
        i_yz = triangle_integrate(lambda t: -t[:, 1] * t[:, 2])
        i_zz = triangle_integrate(lambda t: t[:, 0] ** 2 + t[:, 1] ** 2)

        return np.array([[i_xx, i_xy, i_xz], [i_xy, i_yy, i_yz], [i_xz, i_yz, i_zz]])

    @property
    def center(self):
        """:math:`(3, )` :class:`numpy.ndarray` of float: Get or set the centroid of the shape."""  # noqa: E501
        return np.mean(self.vertices, axis=0)

    @center.setter
    def center(self, value):
        self._vertices += np.asarray(value) - self.center
        self._find_equations()

    @property
    def bounding_sphere(self):
        """:class:`~.Sphere`: Get the center and radius of the bounding sphere."""
        if not MINIBALL:
            raise ImportError(
                "The miniball module must be installed. It can "
                "be installed as an extra with coxeter (e.g. "
                "with pip install coxeter[bounding_sphere], or "
                "directly from PyPI using pip install miniball."
            )

        # The algorithm in miniball involves solving a linear system and
        # can therefore occasionally be somewhat unstable. Applying a
        # random rotation will usually fix the issue.
        max_attempts = 10
        attempt = 0
        current_rotation = [1, 0, 0, 0]
        vertices = self.vertices
        while attempt < max_attempts:
            attempt += 1
            try:
                center, r2 = miniball.get_bounding_ball(vertices)
                break
            except np.linalg.LinAlgError:
                current_rotation = rowan.random.rand(1)
                vertices = rowan.rotate(current_rotation, vertices)
        else:
            raise RuntimeError("Unable to solve for a bounding sphere.")

        # The center must be rotated back to undo any rotation.
        center = rowan.rotate(rowan.conjugate(current_rotation), center)

        return Sphere(np.sqrt(r2), center)

    @property
    def circumsphere(self):
        """:class:`~.Sphere`: Get the polyhedron's circumsphere."""
        points = self.vertices[1:] - self.vertices[0]
        half_point_lengths = np.sum(points * points, axis=1) / 2
        x, resids, _, _ = np.linalg.lstsq(points, half_point_lengths, None)
        if len(self.vertices) > 4 and not np.isclose(resids, 0):
            raise RuntimeError("No circumsphere for this polyhedron.")

        return Sphere(np.linalg.norm(x), x + self.vertices[0])

    @property
    def iq(self):
        """float: The isoperimetric quotient."""
        # TODO: allow for non-spherical reference ratio (changes the prefactor)
        return np.pi * 36 * self.volume ** 2 / (self.surface_area ** 3)

    def get_dihedral(self, a, b):
        """Get the dihedral angle between a pair of faces.

        The dihedral is computed from the dot product of the face normals.

        Args:
            a (int):
                The index of the first face.
            b (int):
                The index of the second face.

        Returns:
            float: The dihedral angle in radians.
        Example::
<<<<<<< HEAD
            >>> cube  = coxeter.shape_classes.ConvexPolyhedron([[1,1,1],
            [1,-1,1],[1,1,-1],[1,-1,-1],[-1,1,1],[-1,-1,1],
            [-1,1,-1],[-1,-1,-1]])
            >>> cube  = coxeter.shape_classes.Polyhedron(
            vertices=cube.vertices,faces=cube.faces)
=======
            >>> cube  = coxeter.shape_classes.ConvexPolyhedron([[1,1,1],[1,-1,1],[1,1,-1],[1,-1,-1],[-1,1,1],[-1,-1,1],[-1,1,-1],[-1,-1,-1]])
            >>> cube  = coxeter.shape_classes.Polyhedron(vertices=cube.vertices,faces=cube.faces)
>>>>>>> 0df19404
            >>> cube.get_dihedral(1,2)
            1.5707963267948966
        """
        if b not in self.neighbors[a]:
            raise ValueError("The two faces are not neighbors.")
        n1, n2 = self._equations[[a, b], :3]
        return np.arccos(np.dot(-n1, n2))

    def plot(self, ax, plot_verts=False, label_verts=False):
        """Plot the polyhedron.

        Note that the ``ax`` argument should be a 3D axes object; passing in a
        2D axes will result in wrong behavior.

        Args:
            ax (:class:`matplotlib.axes.Axes`):
                The axes on which to draw the polyhedron.
            plot_verts (bool):
                If True, scatter points will be added at the vertices (Default
                value: False).
            label_verts (bool):
                If True, vertex indices will be added next to the vertices
                (Default value: False).
        """
        # TODO: Generate axis if one is not provided.
        # Determine dimensionality.
        for face in self.faces:
            verts = self.vertices[face]
            verts = np.concatenate((verts, verts[[0]]))
            ax.plot(verts[:, 0], verts[:, 1], verts[:, 2])

        if plot_verts:
            ax.scatter(self.vertices[:, 0], self.vertices[:, 1], self.vertices[:, 2])
        if label_verts:
            # Typically a good shift for plotting the labels
            shift = (np.max(self.vertices[:, 2]) - np.min(self.vertices[:, 2])) * 0.025
            for i, vert in enumerate(self.vertices):
                ax.text(vert[0], vert[1], vert[2] + shift, "{}".format(i), fontsize=10)

    def diagonalize_inertia(self):
        """Orient the shape along its principal axes.

        The principal axes of a shape are defined by the eigenvectors of the inertia
        tensor. This method computes the inertia tensor of the shape, diagonalizes it,
        and then rotates the shape by the corresponding orthogonal transformation.

        Example::
<<<<<<< HEAD
            >>> cube  = coxeter.shape_classes.ConvexPolyhedron([[1,1,1],
            [1,-1,1],[1,1,-1],[1,-1,-1],[-1,1,1],[-1,-1,1],[-1,1,-1],[-1,-1,-1]])
            >>> cube  = coxeter.shape_classes.Polyhedron(vertices=cube.vertices
            ,faces=cube.faces)
=======
            >>> cube  = coxeter.shape_classes.ConvexPolyhedron([[1,1,1],[1,-1,1],[1,1,-1],[1,-1,-1],[-1,1,1],[-1,-1,1],[-1,1,-1],[-1,-1,-1]])
            >>> cube  = coxeter.shape_classes.Polyhedron(vertices=cube.vertices,faces=cube.faces)
>>>>>>> 0df19404
            >>> cube.diagonalize_inertia()
            >>> cube.vertices
            array([[ 1.,  1.,  1.],
                   [ 1., -1.,  1.],
                   [ 1.,  1., -1.],
                   [ 1., -1., -1.],
                   [-1.,  1.,  1.],
                   [-1., -1.,  1.],
                   [-1.,  1., -1.],
                   [-1., -1., -1.]])
        """
        principal_moments, principal_axes = np.linalg.eigh(self.inertia_tensor)
        self._vertices = np.dot(self._vertices, principal_axes)<|MERGE_RESOLUTION|>--- conflicted
+++ resolved
@@ -61,16 +61,11 @@
             This is used to determine whether certain operations like
             coplanar face merging are allowed (Default value: False).
     Example::
-<<<<<<< HEAD
         >>> cube  = coxeter.shape_classes.ConvexPolyhedron([[1,1,1],
         [1,-1,1],[1,1,-1],[1,-1,-1],[-1,1,1],
         [-1,-1,1],[-1,1,-1],[-1,-1,-1]])
         >>> cube  = coxeter.shape_classes
         .Polyhedron(vertices=cube.vertices,faces=cube.faces)
-=======
-        >>> cube  = coxeter.shape_classes.ConvexPolyhedron([[1,1,1],[1,-1,1],[1,1,-1],[1,-1,-1],[-1,1,1],[-1,-1,1],[-1,1,-1],[-1,-1,-1]])
-        >>> cube  = coxeter.shape_classes.Polyhedron(vertices=cube.vertices,faces=cube.faces)
->>>>>>> 0df19404
         >>> sphere = cube.bounding_sphere
         >>> sphere.radius
         1.7320508075688776
@@ -79,7 +74,6 @@
         >>> cube.circumsphere
         <coxeter.shape_classes.sphere.Sphere object at 0x1058fe610>
         >>> cube.faces
-<<<<<<< HEAD
         [array([4, 5, 1, 0], dtype=int32), array([0, 2, 6, 4], dtype=int32),
         array([6, 7, 5, 4], dtype=int32), array([0, 1, 3, 2], dtype=int32),
         array([5, 7, 3, 1], dtype=int32), array([2, 3, 7, 6], dtype=int32)]
@@ -91,11 +85,6 @@
         dtype=int32), array([6, 7, 5, 4], dtype=int32), array([0, 1, 3, 2],
         dtype=int32), array([5, 7, 3, 1], dtype=int32), array([2, 3, 7, 6],
         dtype=int32)]}
-=======
-        [array([4, 5, 1, 0], dtype=int32), array([0, 2, 6, 4], dtype=int32), array([6, 7, 5, 4], dtype=int32), array([0, 1, 3, 2], dtype=int32), array([5, 7, 3, 1], dtype=int32), array([2, 3, 7, 6], dtype=int32)]
-        >>> cube.gsd_shape_spec
-        {'type': 'Mesh', 'vertices': [[1.0, 1.0, 1.0], [1.0, -1.0, 1.0], [1.0, 1.0, -1.0], [1.0, -1.0, -1.0], [-1.0, 1.0, 1.0], [-1.0, -1.0, 1.0], [-1.0, 1.0, -1.0], [-1.0, -1.0, -1.0]], 'faces': [array([4, 5, 1, 0], dtype=int32), array([0, 2, 6, 4], dtype=int32), array([6, 7, 5, 4], dtype=int32), array([0, 1, 3, 2], dtype=int32), array([5, 7, 3, 1], dtype=int32), array([2, 3, 7, 6], dtype=int32)]}
->>>>>>> 0df19404
         >>> cube.inertia_tensor
         array([[5.33333333, 0.        , 0.        ],
                [0.        , 5.33333333, 0.        ],
@@ -103,12 +92,8 @@
         >>> cube.iq
         0.5235987755982988
         >>> cube.neighbors
-<<<<<<< HEAD
         [array([1, 2, 3, 4]), array([0, 2, 3, 5]), array([0, 1, 4, 5]),
         array([0, 1, 4, 5]), array([0, 2, 3, 5]), array([1, 2, 3, 4])]
-=======
-        [array([1, 2, 3, 4]), array([0, 2, 3, 5]), array([0, 1, 4, 5]), array([0, 1, 4, 5]), array([0, 2, 3, 5]), array([1, 2, 3, 4])]
->>>>>>> 0df19404
         >>> cube.normals
         array([[ 0.,  0.,  1.],
                [ 0.,  1., -0.],
@@ -386,20 +371,12 @@
 
         Returns:
             :class:`numpy.ndarray`: The area of each face.
-<<<<<<< HEAD
-
         Example::
             >>> cube  = coxeter.shape_classes.ConvexPolyhedron([[1,1,1],
             [1,-1,1],[1,1,-1],[1,-1,-1],[-1,1,1],[-1,-1,1],
             [-1,1,-1],[-1,-1,-1]])
             >>> cube  = coxeter.shape_classes.Polyhedron(
             vertices=cube.vertices,faces=cube.faces)
-=======
-            
-        Example::
-            >>> cube  = coxeter.shape_classes.ConvexPolyhedron([[1,1,1],[1,-1,1],[1,1,-1],[1,-1,-1],[-1,1,1],[-1,-1,1],[-1,1,-1],[-1,-1,-1]])
-            >>> cube  = coxeter.shape_classes.Polyhedron(vertices=cube.vertices,faces=cube.faces)
->>>>>>> 0df19404
             >>> cube.get_face_area([1,2,3])
             array([4., 4., 4.])
 
@@ -570,16 +547,11 @@
         Returns:
             float: The dihedral angle in radians.
         Example::
-<<<<<<< HEAD
             >>> cube  = coxeter.shape_classes.ConvexPolyhedron([[1,1,1],
             [1,-1,1],[1,1,-1],[1,-1,-1],[-1,1,1],[-1,-1,1],
             [-1,1,-1],[-1,-1,-1]])
             >>> cube  = coxeter.shape_classes.Polyhedron(
             vertices=cube.vertices,faces=cube.faces)
-=======
-            >>> cube  = coxeter.shape_classes.ConvexPolyhedron([[1,1,1],[1,-1,1],[1,1,-1],[1,-1,-1],[-1,1,1],[-1,-1,1],[-1,1,-1],[-1,-1,-1]])
-            >>> cube  = coxeter.shape_classes.Polyhedron(vertices=cube.vertices,faces=cube.faces)
->>>>>>> 0df19404
             >>> cube.get_dihedral(1,2)
             1.5707963267948966
         """
@@ -627,15 +599,10 @@
         and then rotates the shape by the corresponding orthogonal transformation.
 
         Example::
-<<<<<<< HEAD
             >>> cube  = coxeter.shape_classes.ConvexPolyhedron([[1,1,1],
             [1,-1,1],[1,1,-1],[1,-1,-1],[-1,1,1],[-1,-1,1],[-1,1,-1],[-1,-1,-1]])
             >>> cube  = coxeter.shape_classes.Polyhedron(vertices=cube.vertices
             ,faces=cube.faces)
-=======
-            >>> cube  = coxeter.shape_classes.ConvexPolyhedron([[1,1,1],[1,-1,1],[1,1,-1],[1,-1,-1],[-1,1,1],[-1,-1,1],[-1,1,-1],[-1,-1,-1]])
-            >>> cube  = coxeter.shape_classes.Polyhedron(vertices=cube.vertices,faces=cube.faces)
->>>>>>> 0df19404
             >>> cube.diagonalize_inertia()
             >>> cube.vertices
             array([[ 1.,  1.,  1.],
