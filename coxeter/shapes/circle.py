"""Defines a circle."""

import numpy as np

from .base_classes import Shape2D


class Circle(Shape2D):
    """A circle with the given radius.

    Args:
        radius (float):
            Radius of the circle.
        center (Sequence[float]):
            The coordinates of the center of the circle (Default
            value: (0, 0, 0)).

    Example:
        >>> circle = coxeter.shapes.circle.Circle(radius=1.0, center=(1, 1, 1))
        >>> import numpy as np
        >>> assert np.isclose(circle.area, np.pi)
        >>> circle.center
        array([1, 1, 1])
        >>> assert np.isclose(circle.circumference, 2 * np.pi)
        >>> circle.eccentricity
        0
        >>> circle.gsd_shape_spec
        {'type': 'Sphere', 'diameter': 2.0}
        >>> circle.iq
        1
        >>> assert np.isclose(circle.perimeter, 2 * np.pi)
        >>> assert np.allclose(
        ...   circle.planar_moments_inertia,
        ...   (5. / 4. * np.pi, 5. / 4. * np.pi, np.pi))
        >>> assert np.isclose(circle.polar_moment_inertia, 5. / 2. * np.pi)
        >>> circle.radius
        1.0

    """

    def __init__(self, radius, center=(0, 0, 0)):
        self.radius = radius
        self.center = center

    @property
    def gsd_shape_spec(self):
        """dict: Get a :ref:`complete GSD specification <shapes>`."""  # noqa: D401
        return {"type": "Sphere", "diameter": 2 * self.radius}

    @property
    def center(self):
        """:math:`(3, )` :class:`numpy.ndarray` of float: Get or set the centroid of the shape."""  # noqa: E501
        return self._center

    @center.setter
    def center(self, value):
        self._center = np.asarray(value)

    @property
    def radius(self):
        """float: Get the radius of the circle."""
        return self._radius

    @radius.setter
    def radius(self, value):
        if value > 0:
            self._radius = value
        else:
            raise ValueError("Radius must be greater than zero.")

    def _rescale(self, scale):
        """Multiply length scale.

        Args:
            scale (float):
                Scale factor.
        """
        self.radius *= scale

    @property
    def area(self):
        """float: Get the area of the circle."""
        return np.pi * self.radius ** 2

    @area.setter
    def area(self, value):
        if value > 0:
            self.radius = np.sqrt(value / np.pi)
        else:
            raise ValueError("Area must be greater than zero.")

    @property
    def eccentricity(self):
        """float: Get the eccentricity of the circle.

        This is 0 by definition for circles.
        """
        return 0

    @property
    def perimeter(self):
        """float: Get the perimeter of the circle."""
        return 2 * np.pi * self.radius

    @perimeter.setter
    def perimeter(self, value):
        if value > 0:
            self.radius = value / (2 * np.pi)
        else:
            raise ValueError("Perimeter must be greater than zero.")

    @property
    def circumference(self):
        """float: Get the circumference, alias for `Circle.perimeter`."""
        return self.perimeter

    @circumference.setter
    def circumference(self, value):
        self.perimeter = value

    @property
    def planar_moments_inertia(self):
        r"""list[float, float, float]: Get the planar and product moments of inertia.

        Moments are computed with respect to the :math:`x` and :math:`y`
        axes. In addition to the two planar moments, this property also
        provides the product of inertia.

        The `planar moments <https://en.wikipedia.org/wiki/Polar_moment_of_inertia>`__
        and the
        `product <https://en.wikipedia.org/wiki/Second_moment_of_area#Product_moment_of_area>`__
        of inertia are defined by the formulas:

        .. math::
            \begin{align}
                I_x &= {\int \int}_A y^2 dA = \frac{\pi}{4} r^4 = \frac{Ar^2}{4} \\
                I_y &= {\int \int}_A x^2 dA = \frac{\pi}{4} r^4 = \frac{Ar^2}{4} \\
                I_{xy} &= {\int \int}_A xy dA = 0 \\
            \end{align}

        These formulas are given
        `here <https://en.wikipedia.org/wiki/List_of_second_moments_of_area>`__. Note
        that the product moment is zero by symmetry.
        """  # noqa: E501
        area = self.area
        i_x = i_y = area / 4 * self.radius ** 2
        i_xy = 0

        # Apply parallel axis theorem from the center
        i_x += area * self.center[0] ** 2
        i_y += area * self.center[1] ** 2
        i_xy += area * self.center[0] * self.center[1]
        return i_x, i_y, i_xy

    def is_inside(self, points):
        """Determine whether a set of points are contained in this circle.

        .. note::

            Points on the boundary of the shape will return :code:`True`.

        Args:
            points (:math:`(N, 3)` :class:`numpy.ndarray`):
                The points to test.

        Returns:
            :math:`(N, )` :class:`numpy.ndarray`:
                Boolean array indicating which points are contained in the
                circle.

        Example:
            >>> circle = coxeter.shapes.Circle(1.0)
            >>> circle.is_inside([[0, 0, 0], [20, 20, 20]])
            array([ True, False])

        """
        points = np.atleast_2d(points) - self.center
        return np.logical_and(
            np.linalg.norm(points, axis=-1) <= self.radius,
            # At present circles are not orientable, so the z position must
            # match exactly.
            np.isclose(points[:, 2], 0),
        )

    @property
    def iq(self):
        """float: The isoperimetric quotient.

        This is 1 by definition for circles.
        """
        return 1

<<<<<<< HEAD
    def distance_to_surface(self, angles):  # noqa: D102
        # use parent docstring
        return np.ones_like(angles) * self.radius
=======
    @property
    def minimal_centered_bounding_circle(self):
        """:class:`~.Circle`: Get the smallest bounding concentric circle."""
        return Circle(self.radius, self.center)

    @property
    def minimal_bounding_circle(self):
        """:class:`~.Circle`: Get the smallest bounding circle."""
        return Circle(self.radius, self.center)
>>>>>>> 0355feaf
<|MERGE_RESOLUTION|>--- conflicted
+++ resolved
@@ -190,11 +190,10 @@
         """
         return 1
 
-<<<<<<< HEAD
     def distance_to_surface(self, angles):  # noqa: D102
         # use parent docstring
         return np.ones_like(angles) * self.radius
-=======
+
     @property
     def minimal_centered_bounding_circle(self):
         """:class:`~.Circle`: Get the smallest bounding concentric circle."""
@@ -203,5 +202,4 @@
     @property
     def minimal_bounding_circle(self):
         """:class:`~.Circle`: Get the smallest bounding circle."""
-        return Circle(self.radius, self.center)
->>>>>>> 0355feaf
+        return Circle(self.radius, self.center)