--- conflicted
+++ resolved
@@ -147,7 +147,6 @@
         else:
             raise ValueError("Perimeter must be greater than zero.")
 
-<<<<<<< HEAD
     def _get_outward_unit_normal(self, vector, point):
         """Get the outward unit normal vector to the given vector going through point."""  # noqa: E501
         # get an outward unit normal for all kinds of slopes
@@ -252,26 +251,6 @@
 
         return kernel
 
-    @property
-    def minimal_bounding_circle(self):
-        """:class:`~.Circle`: Get the minimal bounding circle."""
-        polygon_circle = self.polygon.minimal_bounding_circle
-        return Circle(polygon_circle.radius + self.radius, polygon_circle.center)
-
-    @property
-    def minimal_centered_bounding_circle(self):
-        """:class:`~.Circle`: Get the minimal concentric bounding circle."""
-        polygon_circle = self.polygon.minimal_centered_bounding_circle
-        return Circle(polygon_circle.radius + self.radius, polygon_circle.center)
-
-    @property
-    def maximal_centered_bounded_circle(self):
-        """:class:`~.Circle`: Get the maximal concentric bounded circle."""
-        polygon_circle = self.polygon.maximal_centered_bounded_circle
-        return Circle(polygon_circle.radius + self.radius, polygon_circle.center)
-
-=======
->>>>>>> afc8545e
     def __repr__(self):
         return (
             f"coxeter.shapes.ConvexSpheropolygon(vertices={self.vertices.tolist()}, "
