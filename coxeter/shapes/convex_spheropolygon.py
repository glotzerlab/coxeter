"""Defines a convex spheropolygon.

A convex spheropolygon is defined by the Minkowski sum of a convex polygon and
a circle of some radius.
"""

import numpy as np

from .base_classes import Shape2D
from .convex_polygon import ConvexPolygon, _is_convex


class ConvexSpheropolygon(Shape2D):
    """A convex spheropolygon.

    Args:
        vertices (:math:`(N, 3)` or :math:`(N, 2)` :class:`numpy.ndarray`):
            The vertices of the polygon.
        radius (float):
            The rounding radius of the spheropolygon.
        normal (sequence of length 3 or None):
            The normal vector to the polygon. If :code:`None`, the normal
            is computed by taking the cross product of the vectors formed
            by the first three vertices :code:`np.cross(vertices[2, :] -
            vertices[1, :], vertices[0, :] - vertices[1, :])`. Since this
            arbitrary choice may not preserve the orientation of the
            provided vertices, users may provide a normal instead
            (Default value: None).

    Example:
        >>> rounded_tri = coxeter.shapes.ConvexSpheropolygon(
        ...   [[-1, 0], [0, 1], [1, 0]], radius=.1)
        >>> rounded_tri.area
        1.5142...
        >>> rounded_tri.center
        array([0.        , 0.333..., 0.        ])
        >>> rounded_tri.gsd_shape_spec
        {'type': 'Polygon', 'vertices': [[-1.0, 0.0, 0.0],
        [0.0, 1.0, 0.0], [1.0, 0.0, 0.0]], 'rounding_radius': 0.1}
        >>> rounded_tri.polygon
        <coxeter.shapes.convex_polygon.ConvexPolygon object at 0x...>
        >>> rounded_tri.radius
        0.1
        >>> rounded_tri.signed_area
        1.5142...
        >>> rounded_tri.vertices
        array([[-1.,  0.,  0.],
               [ 0.,  1.,  0.],
               [ 1.,  0.,  0.]])

    """

    def __init__(self, vertices, radius, normal=None):
        self.radius = radius
        self._polygon = ConvexPolygon(vertices, normal)
        if not _is_convex(self.vertices, self._polygon.normal):
            raise ValueError("The vertices do not define a convex polygon.")

    def reorder_verts(self, clockwise=False, ref_index=0, increasing_length=True):
        """Sort the vertices.

        For more information see
        :meth:`~coxeter.shapes.Polygon.reorder_verts`.

        Args:
            clockwise (bool):
                If True, sort in clockwise order (Default value: False).
            ref_index (int):
                Index indicating which vertex should be placed first in the
                sorted list (Default value: 0).
            increasing_length (bool):
                If two vertices are at the same angle relative to the
                center, when this flag is True the point closer to the center
                comes first, otherwise the point further away comes first
                (Default value: True).

        Example:
            >>> rounded_tri = coxeter.shapes.ConvexSpheropolygon(
            ...   [[-1, 0], [0, 1], [1, 0]], radius=0.1)
            >>> rounded_tri.vertices
            array([[-1.,  0.,  0.],
                   [ 0.,  1.,  0.],
                   [ 1.,  0.,  0.]])
            >>> rounded_tri.reorder_verts(clockwise=True)
            >>> rounded_tri.vertices
            array([[-1.,  0.,  0.],
                   [ 1.,  0.,  0.],
                   [ 0.,  1.,  0.]])

        """
        self._polygon.reorder_verts(clockwise, ref_index, increasing_length)

    @property
    def polygon(self):
        """:class:`~coxeter.shapes.ConvexPolygon`: The underlying polygon."""
        return self._polygon

    @property
    def gsd_shape_spec(self):
        """dict: Get a :ref:`complete GSD specification <shapes>`."""  # noqa: D401
        return {
            "type": "Polygon",
            "vertices": self._polygon._vertices.tolist(),
            "rounding_radius": self._radius,
        }

    @property
    def vertices(self):
        """:math:`(N_{verts}, 3)` :class:`numpy.ndarray` of float: Get the vertices of the spheropolygon."""  # noqa: E501
        return self._polygon.vertices

    @property
    def radius(self):
        """float: Get or set the rounding radius."""
        return self._radius

    @radius.setter
    def radius(self, value):
        if value >= 0:
            self._radius = value
        else:
            raise ValueError("Radius must be greater or equal to zero.")

    @property
    def signed_area(self):
        """Get the signed area of the spheropolygon.

        The area is computed as the sum of the underlying polygon area and the
        area added by the rounding radius.
        """
        poly_area = self._polygon.signed_area

        drs = self.vertices - np.roll(self.vertices, shift=-1, axis=0)
        edge_area = np.sum(np.linalg.norm(drs, axis=1)) * self.radius
        cap_area = np.pi * self.radius * self.radius
        sphero_area = edge_area + cap_area

        if poly_area < 0:
            return poly_area - sphero_area
        else:
            return poly_area + sphero_area

    @property
    def area(self):
        """Get or set the polygon's area.

        To get the area, we simply compute the signed area and take the
        absolute value.
        """
        return np.abs(self.signed_area)

    @area.setter
    def area(self, value):
        if value > 0:
            scale_factor = np.sqrt(value / self.area)
            self.polygon._vertices *= scale_factor
            self.radius *= scale_factor
        else:
            raise ValueError("Area must be greater than zero.")

    @property
    def center(self):
        """:math:`(3, )` :class:`numpy.ndarray` of float: Get or set the centroid of the shape."""  # noqa: E501
        return self._polygon.center

    @center.setter
    def center(self, new_center):
        self._polygon.center = new_center

    @property
    def perimeter(self):
        """float: Get the perimeter of the spheropolygon."""
<<<<<<< HEAD
        return self._polygon.perimeter + 2 * np.pi * self.radius
=======
        return self._polygon.perimeter + Circle(self._radius).perimeter

    @perimeter.setter
    def perimeter(self, value):
        if value > 0:
            scale_factor = value / self.perimeter
            self.polygon._vertices *= scale_factor
            self.radius *= scale_factor
        else:
            raise ValueError("Perimeter must be greater than zero.")
>>>>>>> e34e3623
<|MERGE_RESOLUTION|>--- conflicted
+++ resolved
@@ -170,10 +170,7 @@
     @property
     def perimeter(self):
         """float: Get the perimeter of the spheropolygon."""
-<<<<<<< HEAD
         return self._polygon.perimeter + 2 * np.pi * self.radius
-=======
-        return self._polygon.perimeter + Circle(self._radius).perimeter
 
     @perimeter.setter
     def perimeter(self, value):
@@ -182,5 +179,4 @@
             self.polygon._vertices *= scale_factor
             self.radius *= scale_factor
         else:
-            raise ValueError("Perimeter must be greater than zero.")
->>>>>>> e34e3623
+            raise ValueError("Perimeter must be greater than zero.")