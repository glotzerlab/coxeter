--- conflicted
+++ resolved
@@ -199,16 +199,14 @@
         polygon_circle = self.polygon.minimal_centered_bounding_circle
         return Circle(polygon_circle.radius + self.radius, polygon_circle.center)
 
-<<<<<<< HEAD
     @property
     def maximal_centered_bounded_circle(self):
         """:class:`~.Circle`: Get the maximal concentric bounded circle."""
         polygon_circle = self.polygon.maximal_centered_bounded_circle
         return Circle(polygon_circle.radius + self.radius, polygon_circle.center)
-=======
+
     def __repr__(self):
         return (
             f"coxeter.shapes.ConvexSpheropolygon(vertices={self.vertices.tolist()}, "
             f"radius={self.radius}, normal={self.polygon.normal.tolist()})"
-        )
->>>>>>> ef47ce35
+        )