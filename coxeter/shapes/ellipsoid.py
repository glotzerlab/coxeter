"""Defines an ellipsoid."""

import numpy as np
from scipy.special import ellipeinc, ellipkinc

from .base_classes import Shape3D
from .sphere import Sphere
from .utils import translate_inertia_tensor


class Ellipsoid(Shape3D):
    """An ellipsoid with principal axes a, b, and c.

    Args:
        a (float):
            Length of the principal semi-axis of the ellipsoid in the :math:`x`
            direction.
        b (float):
            Length of the principal semi-axis of the ellipsoid in the :math:`y`
            direction.
        c (float):
            Length of the principal semi-axis of the ellipsoid in the :math:`z`
            direction.
        center (Sequence[float]):
            The coordinates of the center of the ellipsoid (Default
            value: (0, 0, 0)).

    Example:
        >>> ellipsoid = coxeter.shapes.Ellipsoid(1.0, 3.0, 2.0)
        >>> ellipsoid.a
        1.0
        >>> ellipsoid.b
        3.0
        >>> ellipsoid.c
        2.0
        >>> ellipsoid.center
        array([0, 0, 0])
        >>> ellipsoid.gsd_shape_spec
        {'type': 'Ellipsoid', 'a': 1.0, 'b': 3.0, 'c': 2.0}
        >>> ellipsoid.inertia_tensor
        array([[65.34512...,  0.        ,  0.        ],
               [ 0.        , 25.13274...,  0.        ],
               [ 0.        ,  0.        , 50.26548...]])
        >>> ellipsoid.iq
        0.61161...
        >>> ellipsoid.surface_area
        48.88214...
        >>> ellipsoid.volume
        25.13274...

    """

    def __init__(self, a, b, c, center=(0, 0, 0)):
        self.a = a
        self.b = b
        self.c = c
        self.center = center

    @property
    def gsd_shape_spec(self):
        """dict: Get a :ref:`complete GSD specification <shapes>`."""  # noqa: D401
        return {"type": "Ellipsoid", "a": self.a, "b": self.b, "c": self.c}

    @property
    def center(self):
        """:math:`(3, )` :class:`numpy.ndarray` of float: Get or set the centroid of the shape."""  # noqa: E501
        return self._center

    @center.setter
    def center(self, value):
        self._center = np.asarray(value)

    @property
    def a(self):
        """float: Get or set the length of principal axis a (the :math:`x` radius)."""  # noqa: D402, E501
        return self._a

    @a.setter
    def a(self, value):
        if value > 0:
            self._a = value
        else:
            raise ValueError("a must be greater than zero.")

    @property
    def b(self):
        """float: Get or set the length of principal axis b (the :math:`y` radius)."""  # noqa: D402, E501
        return self._b

    @b.setter
    def b(self, value):
        if value > 0:
            self._b = value
        else:
            raise ValueError("b must be greater than zero.")

    @property
    def c(self):
        """float: Get or set the length of principal axis c (the :math:`z` radius)."""  # noqa: D402, E501
        return self._c

    @c.setter
    def c(self, value):
        if value > 0:
            self._c = value
        else:
            raise ValueError("c must be greater than zero.")

    def _rescale(self, scale):
        """Multiply length scale.

        Args:
            scale (float):
                Scale factor.
        """
        self.a *= scale
        self.b *= scale
        self.c *= scale

    @property
    def volume(self):
        """float: Get or set the volume."""
        return (4 / 3) * np.pi * self.a * self.b * self.c

    @volume.setter
    def volume(self, value):
        if value > 0:
            scale = np.cbrt(value / self.volume)
            self._rescale(scale)
        else:
            raise ValueError("Volume must be greater than zero.")

    @property
    def surface_area(self):
        """float: Get the surface area."""
        # Implemented from this example:
        # https://www.johndcook.com/blog/2014/07/06/ellipsoid-surface-area/
        # It requires that a >= b >= c, so we sort the principal axes:
        c, b, a = sorted([self.a, self.b, self.c])
        if a > c:
            phi = np.arccos(c / a)
            m = (a ** 2 * (b ** 2 - c ** 2)) / (b ** 2 * (a ** 2 - c ** 2))
            elliptic_part = ellipeinc(phi, m) * np.sin(phi) ** 2
            elliptic_part += ellipkinc(phi, m) * np.cos(phi) ** 2
            elliptic_part /= np.sin(phi)
        else:
            elliptic_part = 1

        result = 2 * np.pi * (c ** 2 + a * b * elliptic_part)
        return result

    @surface_area.setter
    def surface_area(self, value):
        if value > 0:
            scale = np.sqrt(value / self.surface_area)
            self._rescale(scale)
        else:
            raise ValueError("Surface area must be greater than zero.")

    @property
    def inertia_tensor(self):
        """:math:`(3, 3)` :class:`numpy.ndarray`: Get the inertia tensor.

        Assumes a constant density of 1.
        """
        vol = self.volume
        i_xx = vol / 5 * (self.b ** 2 + self.c ** 2)
        i_yy = vol / 5 * (self.a ** 2 + self.c ** 2)
        i_zz = vol / 5 * (self.a ** 2 + self.b ** 2)
        inertia_tensor = np.diag([i_xx, i_yy, i_zz])
        return translate_inertia_tensor(self.center, inertia_tensor, vol)

    def is_inside(self, points):
        """Determine whether a set of points are contained in this ellipsoid.

        .. note::

            Points on the boundary of the shape will return :code:`True`.

        Args:
            points (:math:`(N, 3)` :class:`numpy.ndarray`):
                The points to test.

        Returns:
            :math:`(N, )` :class:`numpy.ndarray`:
                Boolean array indicating which points are contained in the
                ellipsoid.

        Example:
            >>> ellipsoid = coxeter.shapes.Ellipsoid(1.0, 2.0, 3.0)
            >>> ellipsoid.is_inside([[0, 0, 0], [100, 1, 1]])
            array([ True, False])

        """
        points = np.atleast_2d(points) - self.center
        scale = np.array([self.a, self.b, self.c])
        return np.linalg.norm(points / scale, axis=-1) <= 1

    @property
    def minimal_centered_bounding_sphere(self):
        """:class:`~.Sphere`: Get the smallest bounding concentric sphere."""
        return Sphere(max(self.a, self.b, self.c), self.center)

    @property
    def minimal_bounding_sphere(self):
        """:class:`~.Sphere`: Get the smallest bounding sphere."""
        return Sphere(max(self.a, self.b, self.c), self.center)

<<<<<<< HEAD
    @property
    def maximal_centered_bounded_sphere(self):
        """:class:`~.Sphere`: Get the largest bounded concentric sphere."""
        return Sphere(min(self.a, self.b, self.c), self.center)

    @property
    def maximal_bounded_sphere(self):
        """:class:`~.Sphere`: Get the largest bounded sphere."""
        return Sphere(min(self.a, self.b, self.c), self.center)
=======
    def __repr__(self):
        return (
            f"coxeter.shapes.Ellipsoid(a={self.a}, b={self.b}, c={self.c}, "
            f"center={self.center.tolist()})"
        )
>>>>>>> ef47ce35
<|MERGE_RESOLUTION|>--- conflicted
+++ resolved
@@ -206,7 +206,6 @@
         """:class:`~.Sphere`: Get the smallest bounding sphere."""
         return Sphere(max(self.a, self.b, self.c), self.center)
 
-<<<<<<< HEAD
     @property
     def maximal_centered_bounded_sphere(self):
         """:class:`~.Sphere`: Get the largest bounded concentric sphere."""
@@ -216,10 +215,9 @@
     def maximal_bounded_sphere(self):
         """:class:`~.Sphere`: Get the largest bounded sphere."""
         return Sphere(min(self.a, self.b, self.c), self.center)
-=======
+
     def __repr__(self):
         return (
             f"coxeter.shapes.Ellipsoid(a={self.a}, b={self.b}, c={self.c}, "
             f"center={self.center.tolist()})"
-        )
->>>>>>> ef47ce35
+        )