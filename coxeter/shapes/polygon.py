--- conflicted
+++ resolved
@@ -623,7 +623,6 @@
         form_factor *= density
         return form_factor
 
-<<<<<<< HEAD
     def is_inside(self, points):
         """Determine whether points are contained in this polygon.
 
@@ -664,10 +663,9 @@
                     raise
 
         return np.array([_check_inside(p) for p in np.atleast_2d(points_in_plane)])
-=======
+
     def __repr__(self):
         return (
             f"coxeter.shapes.Polygon(vertices={self.vertices.tolist()}, "
             f"normal={self.normal.tolist()})"
-        )
->>>>>>> 21d49208
+        )