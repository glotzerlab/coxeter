--- conflicted
+++ resolved
@@ -192,7 +192,6 @@
         """float: The isoperimetric quotient."""
         return np.min([4 * np.pi * self.area / (self.perimeter ** 2), 1])
 
-<<<<<<< HEAD
     @property
     def minimal_centered_bounding_circle(self):
         """:class:`~.Circle`: Get the smallest bounding concentric circle."""
@@ -202,7 +201,7 @@
     def minimal_bounding_circle(self):
         """:class:`~.Circle`: Get the smallest bounding circle."""
         return Circle(max(self.a, self.b), self.center)
-=======
+
     def is_inside(self, points):
         """Determine whether a set of points are contained in this ellipse.
 
@@ -232,5 +231,4 @@
             # At present ellipsoids are not orientable, so the z position must
             # match exactly.
             np.isclose(points[:, 2], 0),
-        )
->>>>>>> bad2c823
+        )