# Copyright (c) 2021 The Regents of the University of Michigan
# All rights reserved.
# This software is licensed under the BSD 3-Clause License.
"""Defines a polyhedron."""

import warnings
from functools import cached_property

import numpy as np
import rowan
from scipy.sparse.csgraph import connected_components

from ..extern.polyhedron.polyhedron import Polyhedron as PolyInside
from ..extern.polytri import polytri
from .base_classes import Shape3D
from .convex_polygon import ConvexPolygon, _is_convex
from .polygon import Polygon, _is_simple
from .sphere import Sphere
from .utils import _generate_ax, _set_3d_axes_equal, translate_inertia_tensor

try:
    import miniball

    MINIBALL = True
except ImportError:
    MINIBALL = False


def _face_to_edges(face, reverse=False):
    """Convert a face into a sequence of edges (tuples).

    Args:
        face (array-like):
            A face composed of vertex indices.
        reverse (bool):
            Whether to return the edges in reverse.

    Returns:
        list[tuple[int, int]]:
            A list of edges where each is a tuple of a pair of vertices.
    """
    shift = 1 if reverse else -1
    return list(zip(*np.stack((face, np.roll(face, shift)))))


class Polyhedron(Shape3D):
    """A three-dimensional polytope.

    A polyhedron is defined by a set of vertices and a set of faces
    composed of the vertices. On construction, the faces are reordered
    counterclockwise with respect to an outward normal. The polyhedron
    provides various standard geometric calculations, such as volume and
    surface area. Most features of the polyhedron can be accessed via
    properties, including the plane equations defining the faces and the
    neighbors of each face.

    .. note::

        For the purposes of calculations like moments of inertia, the
        polyhedron is assumed to be of constant, unit density.

    Args:
        vertices (:math:`(N, 3)` :class:`numpy.ndarray`):
            The vertices of the polyhedron.
        faces (list(list)):
            The faces of the polyhedron.
        faces_are_convex (bool, optional):
            Whether or not the faces of the polyhedron are all convex.
            This is used to determine whether certain operations like
            coplanar face merging are allowed (Default value: False).

    Example:
        >>> cube = coxeter.shapes.ConvexPolyhedron(
        ...   [[-1, -1, -1], [-1, -1, 1], [-1, 1, -1], [-1, 1, 1],
        ...    [1, -1, -1], [1, -1, 1], [1, 1, -1], [1, 1, 1]])
        >>> cube = coxeter.shapes.Polyhedron(
        ...   vertices=cube.vertices, faces=cube.faces)
        >>> bounding_sphere = cube.minimal_bounding_sphere
        >>> import numpy as np
        >>> assert np.isclose(bounding_sphere.radius, np.sqrt(3))
        >>> cube.center
        array([0., 0., 0.])
        >>> cube.faces
        [array([0, 2, 6, 4], dtype=int32), array([0, 4, 5, 1], dtype=int32),
        array([4, 6, 7, 5], dtype=int32), array([0, 1, 3, 2], dtype=int32),
        array([2, 3, 7, 6], dtype=int32), array([1, 5, 7, 3], dtype=int32)]
        >>> cube.gsd_shape_spec
        {'type': 'Mesh', 'vertices': [[-1.0, -1.0, -1.0], [-1.0, -1.0, 1.0],
        [-1.0, 1.0, -1.0], [-1.0, 1.0, 1.0], [1.0, -1.0, -1.0], [1.0, -1.0, 1.0],
        [1.0, 1.0, -1.0], [1.0, 1.0, 1.0]], 'indices':
        [array([0, 2, 6, 4], dtype=int32), array([0, 4, 5, 1], dtype=int32),
        array([4, 6, 7, 5], dtype=int32), array([0, 1, 3, 2], dtype=int32),
        array([2, 3, 7, 6], dtype=int32), array([1, 5, 7, 3], dtype=int32)]}
        >>> assert np.allclose(
        ...   cube.inertia_tensor,
        ...   np.diag([16. / 3., 16. / 3., 16. / 3.]))
        >>> assert np.isclose(cube.iq, np.pi / 6.)
        >>> cube.neighbors
        [array([1, 2, 3, 4]), array([0, 2, 3, 5]), array([0, 1, 4, 5]),
        array([0, 1, 4, 5]), array([0, 2, 3, 5]), array([1, 2, 3, 4])]
        >>> cube.normals
        array([[ 0.,  0., -1.],
               [ 0., -1.,  0.],
               [ 1.,  0., -0.],
               [-1.,  0.,  0.],
               [-0.,  1.,  0.],
               [ 0., -0.,  1.]])
        >>> cube.num_faces
        6
        >>> cube.num_vertices
        8
        >>> assert np.isclose(cube.surface_area, 24.0)
        >>> cube.vertices
        array([[-1., -1., -1.],
               [-1., -1.,  1.],
               [-1.,  1., -1.],
               [-1.,  1.,  1.],
               [ 1., -1., -1.],
               [ 1., -1.,  1.],
               [ 1.,  1., -1.],
               [ 1.,  1.,  1.]])
        >>> assert np.isclose(cube.volume, 8.0)

    """

    def __init__(self, vertices, faces, faces_are_convex=None):
        self._vertices = np.array(vertices, dtype=np.float64)
        self._faces = [face for face in faces]
        if faces_are_convex is None:
            faces_are_convex = all(len(face) == 3 for face in faces)
        self._faces_are_convex = faces_are_convex
        self._find_equations()
        self._find_neighbors()

    def _find_equations(self):
        """Find the plane equations of the polyhedron faces."""
        self._equations = np.empty((len(self.faces), 4))
        for i, face in enumerate(self.faces):
            # The direction of the normal is selected such that vertices that
            # are already ordered counterclockwise will point outward.
            normal = np.cross(
                self.vertices[face[2]] - self.vertices[face[1]],
                self.vertices[face[0]] - self.vertices[face[1]],
            )
            normal /= np.linalg.norm(normal)
            self._equations[i, :3] = normal
            # Sign conventions chosen to match scipy.spatial.ConvexHull
            # We use ax + by + cz + d = 0 (not ax + by + cz = d)
            self._equations[i, 3] = -normal.dot(self.vertices[face[0]])

    def _find_neighbors(self):
        """Find neighbors of faces."""
        self._neighbors = [[] for _ in range(self.num_faces)]
        for i, j, _ in self._get_face_intersections():
            self._neighbors[i].append(j)
            self._neighbors[j].append(i)
        self._neighbors = [np.array(neigh) for neigh in self._neighbors]

    def _get_face_intersections(self):
        """Get pairs of faces and their common edges.

        This function yields a generator of tuples of the form (face, neighbor,
        (vertex1, vertex2)) indicating neighboring faces and their common
        edge.
        """
        # First enumerate all edges of each neighbor. We include both
        # directions of the edges for comparison.
        face_edges = [
            set(_face_to_edges(f) + _face_to_edges(f, True)) for f in self.faces
        ]

        for i in range(self.num_faces):
            for j in range(i + 1, self.num_faces):
                common_edges = face_edges[i].intersection(face_edges[j])
                if len(common_edges) > 0:
                    # Can never have multiple intersections, but we should have
                    # the same edge show up twice (forward and reverse).
                    assert len(common_edges) == 2
                    common_edge = list(common_edges)[0]
                    yield (i, j, (common_edge[0], common_edge[1]))

    @property
    def gsd_shape_spec(self):
        """dict: Get a :ref:`complete GSD specification <gsd:shapes>`."""  # noqa: D401
        return {
            "type": "Mesh",
            "vertices": self.vertices.tolist(),
            "indices": self.faces,
        }

    def _rescale(self, scale):
        """Multiply length scale.

        Args:
            scale (float):
                Scale factor.
        """
        self._vertices *= scale
        self._equations[:, 3] *= scale

    def merge_faces(self, atol=1e-8, rtol=1e-5):
        """Merge coplanar faces to a given tolerance.

        Whether or not faces should be merged is determined using
        :func:`numpy.allclose` to compare the plane equations of neighboring
        faces. Connected components of mergeable faces are then merged into
        a single face.  This method can be safely called many times with
        different tolerances, however, the operation is destructive in the
        sense that merged faces cannot be recovered. Users wishing to undo a
        merge to attempt a less expansive merge must build a new polyhedron.

        Args:
            atol (float):
                Absolute tolerance for :func:`numpy.allclose`.
            rtol (float):
                Relative tolerance for :func:`numpy.allclose`.
        """
        if not self._faces_are_convex:
            # Can only sort faces if they are guaranteed to be convex.
            raise ValueError(
                "Faces cannot be merged unless they are convex because the "
                "correct ordering of vertices in a face cannot be determined "
                "for nonconvex faces."
            )

        # Construct a graph where connectivity indicates merging, then identify
        # connected components to merge.
        merge_graph = np.zeros((self.num_faces, self.num_faces))
        for i in range(self.num_faces):
            for j in self._neighbors[i]:
                eq1, eq2 = self._equations[[i, j]]
                if np.allclose(eq1, eq2, atol=atol, rtol=rtol) or np.allclose(
                    eq1, -eq2, atol=atol, rtol=rtol
                ):
                    merge_graph[i, j] = 1

        _, labels = connected_components(
            merge_graph, directed=False, return_labels=True
        )
        new_faces = [set() for _ in range(len(np.unique(labels)))]
        for i, face in enumerate(self.faces):
            new_faces[labels[i]].update(face)

        self._faces = [np.asarray(list(f)) for f in new_faces]
        self.sort_faces()

    @property
    def neighbors(self):
        r"""list(:class:`numpy.ndarray`): Get neighboring pairs of faces.

        The neighbors are provided as a list where the :math:`i^{\text{th}}`
        element is an array of indices of faces that are neighbors of face
        :math:`i`.
        """
        return self._neighbors

    @property
    def normals(self):
        """:math:`(N, 3)` :class:`numpy.ndarray`: Get the face normals."""
        return self._equations[:, :3]

    @property
    def num_vertices(self):
        """int: Get the number of vertices."""
        return self.vertices.shape[0]

    @property
    def num_faces(self):
        """int: Get the number of faces."""
        return len(self.faces)

    def sort_faces(self):  # noqa: C901
        """Sort faces of the polyhedron.

        This method ensures that all faces are ordered such that the normals
        are counterclockwise and point outwards. This algorithm proceeds in
        four steps. First, it ensures that each face is ordered in either
        clockwise or counterclockwise order such that edges can be found from
        the sequence of the vertices in each face. Next, it calls the neighbor
        finding routine to establish with faces are neighbors. Then, it
        performs a breadth-first search, reorienting faces to match the
        orientation of the first face.  Finally, it computes the signed volume
        to determine whether or not all the normals need to be flipped.

        .. note::
            This method can only be called for polyhedra whose faces are all
            convex (i.e. constructed with ``faces_are_convex=True``).
        """
        if not self._faces_are_convex:
            # Can only sort faces if they are guaranteed to be convex.
            raise ValueError(
                "Faces cannot be sorted unless they are convex because the "
                "correct ordering of vertices in a face cannot be determined "
                "for nonconvex faces."
            )

        # We first ensure that face vertices are sequentially ordered by
        # constructing a Polygon and updating the face (in place), which
        # enables finding neighbors.
        for face in self.faces:
            polygon = ConvexPolygon(self.vertices[face], planar_tolerance=1e-4)
            if _is_convex(polygon.vertices, polygon.normal):
                face[:] = np.asarray(
                    [
                        np.where(np.all(self.vertices == vertex, axis=1))[0][0]
                        for vertex in polygon.vertices
                    ]
                )
            elif not _is_simple(polygon.vertices):
                raise ValueError(
                    "The vertices of each face must be provided "
                    "in counterclockwise order relative to the "
                    "face normal unless the face is a convex "
                    "polygon."
                )
        self._find_neighbors()

        # The initial face sets the order of the others.
        visited_faces = []
        remaining_faces = [0]
        while len(remaining_faces):
            current_face = remaining_faces[-1]
            visited_faces.append(current_face)
            remaining_faces.pop()

            # Search for common edges between pairs of faces, then check the
            # ordering of the edge to determine relative face orientation.
            current_edges = _face_to_edges(self.faces[current_face])
            for neighbor in self._neighbors[current_face]:
                if neighbor in visited_faces:
                    continue
                remaining_faces.append(neighbor)

                # Two faces can only share a single edge (otherwise they would
                # be coplanar), so we can break as soon as we find the
                # neighbor. Flip the neighbor if the edges are identical.
                for edge in _face_to_edges(self.faces[neighbor]):
                    if edge in current_edges:
                        self._faces[neighbor] = self._faces[neighbor][::-1]
                        break
                    elif edge[::-1] in current_edges:
                        break
                visited_faces.append(neighbor)

        # Now compute the signed area and flip all the orderings if the area is
        # negative.
        self._find_equations()
        if self.volume < 0:
            for i in range(len(self.faces)):
                self._faces[i] = self._faces[i][::-1]
                self._equations[i] *= -1

    @property
    def vertices(self):
        """:math:`(N, 3)` :class:`numpy.ndarray`: Get the vertices of the polyhedron."""
        return self._vertices

    @property
    def faces(self):
        """list(:class:`numpy.ndarray`): Get the polyhedron's faces.

        Results returned as vertex index lists.
        """
        return self._faces

    @cached_property
    def edges(self):
<<<<<<< HEAD
        """set(tuple(int,int)): Get the polyhedron's edges.
=======
        """:class:`numpy.ndarray`: Get the polyhedron's edges.
>>>>>>> 6e5331df

        Results returned as vertex index pairs,  with each edge of the polyhedron
        included exactly once.  Edge (i,j) pairs are ordered by vertex index with i<j.
        """
        ij_pairs = np.array(
            [
                [i, j]
                for face in self.faces
                for i, j in zip(face, np.roll(face, -1))
                if i < j
            ]
        )
        sorted_indices = np.lexsort(ij_pairs.T[::-1])
        sorted_ij_pairs = ij_pairs[sorted_indices]
        # Make edge data read-only so that the cached property of this instance
        # cannot be edited
        sorted_ij_pairs.flags.writeable = False

        return sorted_ij_pairs

    @property
    def edge_vectors(self):
<<<<<<< HEAD
        """list(tuple(float,float,float)): Get the polyhedron's edges as vectors."""
        return self.vertices[self.edges[:, 1]] - self.vertices[self.edges[:, 0]]

=======
        """:class:`numpy.ndarray`: Get the polyhedron's edges as vectors."""
        return self.vertices[self.edges[:, 1]] - self.vertices[self.edges[:, 0]]

    @property
    def num_edges(self):
        """int: Get the number of edges."""
        return len(self.edges)

>>>>>>> 6e5331df
    @property
    def volume(self):
        """float: Get or set the polyhedron's volume."""
        ds = -self._equations[:, 3]
        return np.sum(ds * self.get_face_area()) / 3

    @volume.setter
    def volume(self, value):
        scale = (value / self.volume) ** (1 / 3)
        self._rescale(scale)

    def get_face_area(self, faces=None):
        """Get the total surface area of a set of faces.

        Args:
            faces (int, sequence, or None):
                The index of a face or a set of face indices for which to
                find the area. If None, finds the area of all faces (Default
                value: None).

        Returns:
            :class:`numpy.ndarray`: The area of each face.

        Example:
            >>> cube = coxeter.shapes.ConvexPolyhedron(
            ...   [[1, 1, 1], [1, -1, 1], [1, 1, -1], [1, -1, -1],
            ...    [-1, 1, 1], [-1, -1, 1], [-1, 1, -1], [-1, -1, -1]])
            >>> cube = coxeter.shapes.Polyhedron(
            ...   vertices=cube.vertices,faces=cube.faces)
            >>> import numpy as np
            >>> assert np.allclose(
            ...   cube.get_face_area([1, 2, 3]),
            ...   [4., 4., 4.])

        """
        if faces is None:
            faces = range(len(self.faces))
        elif type(faces) is int:
            faces = [faces]

        areas = np.empty(len(faces))
        for i, face_index in enumerate(faces):
            face = self.faces[face_index]
            poly = ConvexPolygon(self.vertices[face], planar_tolerance=1e-4)
            areas[i] = poly.area

        return areas

    @property
    def surface_area(self):
        """float: Get the surface area."""
        return np.sum(self.get_face_area())

    @surface_area.setter
    def surface_area(self, value):
        if value > 0:
            scale = np.sqrt(value / self.surface_area)
            self._rescale(scale)
        else:
            raise ValueError("Surface area must be greater than zero.")

    def _surface_triangulation(self):
        """Generate a triangulation of the surface of the polyhedron.

        This algorithm constructs Polygons from each of the faces and then
        triangulates each of these to provide a total triangulation.
        """
        for face in self.faces:
            yield from polytri.triangulate(self.vertices[face])

    def _point_plane_distances(self, points):
        """Compute the distances from a set of points to each plane.

        Distances that are <= 0 are inside and > 0 are outside.

        Returns:
            :math:`(N_{points}, N_{planes})` :class:`numpy.ndarray`: The
            distance from each point to each plane.
        """
        points = np.atleast_2d(points)
        dots = np.inner(points, self._equations[:, :3])
        distances = dots + self._equations[:, 3]
        return distances

    @property
    def inertia_tensor(self):
        """:math:`(3, 3)` :class:`numpy.ndarray`: Get the inertia tensor.

        The inertia tensor is computed using the algorithm described in
        :cite:`Kallay2006`.

        Note:
            For improved stability, the inertia tensor is computed about the
            center of mass and then shifted rather than directly computed in
            the global frame.
        """
        it = self._compute_inertia_tensor()
        return translate_inertia_tensor(self.center, it, self.volume)

    def _compute_inertia_tensor(self, centered=True):
        """Compute the inertia tensor.

        Internal function for computing the inertia tensor that supports both
        centered and uncentered calculations. Primarily of use for testing and
        validation purposes.
        """
        simplices = np.array(list(self._surface_triangulation()))
        if centered:
            simplices -= self.center

        volumes = np.abs(np.linalg.det(simplices) / 6)

        def triangle_integrate(f):
            r"""Integrate f over the simplices.

            This function computes integrals of the form
            :math:`\int\int\int f(x, y, z) dx dy dz` over a set of triangles.
            """
            fv1 = f(simplices[:, 0, :])
            fv2 = f(simplices[:, 1, :])
            fv3 = f(simplices[:, 2, :])
            fvsum = f(simplices[:, 0, :] + simplices[:, 1, :] + simplices[:, 2, :])
            return np.sum((volumes / 20) * (fv1 + fv2 + fv3 + fvsum))

        i_xx = triangle_integrate(lambda t: t[:, 1] ** 2 + t[:, 2] ** 2)
        i_xy = triangle_integrate(lambda t: -t[:, 0] * t[:, 1])
        i_xz = triangle_integrate(lambda t: -t[:, 0] * t[:, 2])
        i_yy = triangle_integrate(lambda t: t[:, 0] ** 2 + t[:, 2] ** 2)
        i_yz = triangle_integrate(lambda t: -t[:, 1] * t[:, 2])
        i_zz = triangle_integrate(lambda t: t[:, 0] ** 2 + t[:, 1] ** 2)

        return np.array([[i_xx, i_xy, i_xz], [i_xy, i_yy, i_yz], [i_xz, i_yz, i_zz]])

    @property
    def centroid(self):
        """:math:`(3, )` :class:`numpy.ndarray` of float: Get or set the centroid of the shape.

        The centroid is computed using the algorithm described in
        :cite:`Eberly2002`.
        """  # noqa: E501
        # We could call self.volume, but this algorithm gets it for free as
        # part of the centroid integral so we might as well use it.
        volume = 0
        center = np.zeros(3)

        # >90% of the time is spent in generating the surface triangulation, so
        # there's not much to be gained by vectorizing the loop.
        for triangle in self._surface_triangulation():
            v0, v1, v2 = triangle
            v01 = v1 - v0
            v02 = v2 - v0
            # numpy.cross is relatively slow for a single vector cross product.
            normal = [
                v01[1] * v02[2] - v01[2] * v02[1],
                v01[2] * v02[0] - v01[0] * v02[2],
                v01[0] * v02[1] - v01[1] * v02[0],
            ]

            t0 = v0 + v1
            f1 = t0 + v2
            t1 = v0 * v0
            t2 = t1 + v1 * t0
            f2 = t2 + v2 * f1

            # This could equivalently use the y or z components.
            volume += normal[0] * f1[0]
            center += normal * f2

        return np.array(center) / volume / 4

    @centroid.setter
    def centroid(self, value):
        self._vertices += np.asarray(value) - self.centroid
        self._find_equations()

    @property
    def bounding_sphere(self):
        """:class:`~.Sphere`: Get the polyhedron's bounding sphere."""
        warnings.warn(
            "The bounding_sphere property is deprecated, use "
            "minimal_bounding_sphere instead",
            DeprecationWarning,
        )

        return self.minimal_bounding_sphere

    @property
    def minimal_bounding_sphere(self):
        """:class:`~.Sphere`: Get the polyhedron's bounding sphere."""
        if not MINIBALL:
            raise ImportError(
                "The miniball module must be installed. It can "
                "be installed as an extra with coxeter (e.g. "
                'with "pip install coxeter[bounding_sphere]") or '
                'directly from PyPI using "pip install miniball".'
            )

        # The algorithm in miniball involves solving a linear system and
        # can therefore occasionally be somewhat unstable. Applying a
        # random rotation will usually fix the issue.
        max_attempts = 10
        attempt = 0
        current_rotation = [1, 0, 0, 0]
        vertices = self.vertices
        while attempt < max_attempts:
            attempt += 1
            try:
                center, r2 = miniball.get_bounding_ball(vertices)
                break
            except np.linalg.LinAlgError:
                current_rotation = rowan.random.rand(1)
                vertices = rowan.rotate(current_rotation, vertices)
        else:
            raise RuntimeError("Unable to solve for a bounding sphere.")

        # The center must be rotated back to undo any rotation.
        center = rowan.rotate(rowan.conjugate(current_rotation), center)

        return Sphere(np.sqrt(r2), center)

    @property
    def circumsphere(self):
        """:class:`~.Sphere`: Get the polyhedron's circumsphere.

        A `circumsphere
        <https://en.wikipedia.org/wiki/Circumscribed_sphere>`__ must touch
        all the points of the polyhedron. A circumsphere exists if and only if
        there is a point equidistant from all the vertices. The circumsphere is
        found by finding the least squares solution of the overdetermined system
        of linear equations defined by this constraint, and the circumsphere
        only exists if the resulting solution has no residual.

        Raises:
            RuntimeError: If no circumsphere exists for this polyhedron.
        """
        # The circumsphere is defined by center C and radius r. For vertex i
        # with position r_i, dot(r_i - C, r_i - C) = r^2, which is equivalent
        # to dot(r_i, r_i) - 2 dot(C, r_i) + dot(C, C) = r^2, a system of
        # quadratic equations. If we choose r_0 as the origin, then dot(C, C) =
        # r^2 and we instead have the linear equations dot(p_i, p_i) / 2 =
        # dot(C, p_i) where p_i = r_i - r_0. This is the set of equations that
        # we solve.
        points = self.vertices[1:] - self.vertices[0]
        half_point_lengths = np.sum(points * points, axis=1) / 2
        x, resids, _, _ = np.linalg.lstsq(points, half_point_lengths, None)
        if len(self.vertices) > 4 and not np.isclose(resids, 0):
            raise RuntimeError("No circumsphere for this polyhedron.")

        return Sphere(np.linalg.norm(x), x + self.vertices[0])

    @property
    def circumsphere_radius(self):
        """float: Get the radius of the polygon's circumsphere."""
        return self.circumsphere.radius

    @circumsphere_radius.setter
    def circumsphere_radius(self, value):
        self._rescale(value / self.circumsphere_radius)

    @property
    def insphere(self):
        """:class:`~.Sphere`: Get the polyhedron's insphere.

        Note:
            The insphere of a polyhedron is defined as the sphere contained within
            the polyhedron that is tangent to all its faces. This condition
            uniquely defines the sphere, if it exists. The set of equations
            defined by this equation is solved using a least squares approach,
            with the magnitude of the residual used to determine whether or not
            the insphere exists.

        """
        # The insphere is defined by center C and radius r. For face i
        # defined by its unit normal n_i and any point in the plane (choose a
        # vertex v_i for convenience), we must have dot(C + r n_i - v_i, n_i) = 0.
        # Defining the vector Cr = (C_x, C_y, C_z, r), and the augmented
        # normals m = (n_x, n_y, n_z, 1), rearranging gives the equations that
        # we solve: dot(m_i, cr) = dot(n_i, v_i).
        first_vertices = np.array([verts[0] for verts in self.faces])
        b = np.sum(self.normals * self.vertices[first_vertices], axis=-1)
        a = np.hstack((self.normals, np.ones((self.num_faces, 1))))
        x, resids, _, _ = np.linalg.lstsq(a, b, None)
        if len(self.vertices) > 4 and not np.isclose(resids, 0):
            raise RuntimeError("No insphere for this polyhedron.")

        return Sphere(x[3], x[:3])

    @property
    def insphere_radius(self):
        """float: Get the radius of the polygon's insphere."""
        return self.insphere.radius

    @insphere_radius.setter
    def insphere_radius(self, value):
        self._rescale(value / self.insphere_radius)

    def get_dihedral(self, a, b):
        """Get the dihedral angle between a pair of faces.

        The dihedral is computed from the dot product of the face normals.

        Args:
            a (int):
                The index of the first face.
            b (int):
                The index of the second face.

        Returns:
            float: The dihedral angle in radians.

        Example:
            >>> cube = coxeter.shapes.ConvexPolyhedron(
            ...   [[1, 1, 1], [1, -1, 1], [1, 1, -1], [1, -1, -1],
            ...    [-1, 1, 1], [-1, -1, 1], [-1, 1, -1], [-1, -1, -1]])
            >>> cube = coxeter.shapes.Polyhedron(
            ...   vertices=cube.vertices, faces=cube.faces)
            >>> import numpy as np
            >>> assert np.isclose(cube.get_dihedral(1, 2), np.pi / 2.)

        """
        if b not in self.neighbors[a]:
            raise ValueError("The two faces are not neighbors.")
        n1, n2 = self._equations[[a, b], :3]
        return np.arccos(np.dot(-n1, n2))

    def plot(self, ax=None, plot_verts=False, label_verts=False):
        """Plot the polyhedron.

        Note that the ``ax`` argument should be a 3D axes object; passing in
        a 2D axes object will result in wrong behavior.

        Args:
            ax (:class:`mpl_toolkits.mplot3d.axes3d.Axes3D`):
                The axes on which to draw the polyhedron. Axes will be
                created if this is None (Default value: None).
            plot_verts (bool):
                If True, scatter points will be added at the vertices
                (Default value: False).
            label_verts (bool):
                If True, vertex indices will be added next to the vertices
                (Default value: False).
        """
        ax = _generate_ax(ax, axes3d=True)

        # Determine dimensionality.
        for face in self.faces:
            verts = self.vertices[face]
            verts = np.concatenate((verts, verts[[0]]))
            ax.plot(verts[:, 0], verts[:, 1], verts[:, 2])

        if plot_verts:
            ax.scatter(self.vertices[:, 0], self.vertices[:, 1], self.vertices[:, 2])
        if label_verts:
            # Typically a good shift for plotting the labels
            shift = (np.max(self.vertices[:, 2]) - np.min(self.vertices[:, 2])) * 0.025
            for i, vert in enumerate(self.vertices):
                ax.text(vert[0], vert[1], vert[2] + shift, f"{i}", fontsize=10)
        _set_3d_axes_equal(ax)

    def diagonalize_inertia(self):
        """Orient the shape along its principal axes.

        The principal axes of a shape are defined by the eigenvectors of the inertia
        tensor. This method computes the inertia tensor of the shape, diagonalizes it,
        and then rotates the shape by the corresponding orthogonal transformation.

        Example:
            >>> cube = coxeter.shapes.ConvexPolyhedron(
            ...   [[1, 1, 1], [1, -1, 1], [1, 1, -1], [1, -1, -1],
            ...    [-1, 1, 1], [-1, -1, 1], [-1, 1, -1], [-1, -1, -1]])
            >>> cube = coxeter.shapes.Polyhedron(
            ...   vertices=cube.vertices, faces=cube.faces)
            >>> cube.diagonalize_inertia()
            >>> cube.vertices
            array([[ 1.,  1.,  1.],
                   [ 1., -1.,  1.],
                   [ 1.,  1., -1.],
                   [ 1., -1., -1.],
                   [-1.,  1.,  1.],
                   [-1., -1.,  1.],
                   [-1.,  1., -1.],
                   [-1., -1., -1.]])

        """
        principal_moments, principal_axes = np.linalg.eigh(self.inertia_tensor)
        self._vertices = np.dot(self._vertices, principal_axes)

    def compute_form_factor_amplitude(self, q, density=1.0):  # noqa: D102
        """Calculate the form factor intensity.

        The form factor amplitude of a polyhedron is computed according to the
        derivation provided in this dissertation:
        https://deepblue.lib.umich.edu/handle/2027.42/120906.
        In brief, two applications of Stokes theorem (or to use the names more
        familiar from elementary vector calculus, the application of the divergence
        theorem followed by the classic Kelvin-Stokes theorem) are used to reduce the
        volume integral over a polyhedron into a series of line integrals around the
        boundaries of each polygonal face.

        For more generic information about form factors, see
        `Shape.compute_form_factor_amplitude`.
        """
        # If we wish to use this formula more productively in the future, it may be
        # worthwhile to compare against the method proposed here:
        # https://journals.iucr.org/j/issues/2017/05/00/fs5152/
        # That paper directly performs the Fourier integrals rather than attempting to
        # reduce their dimensionality first.
        #
        # Since the polyhedron is represented as a collection of vertices that are
        # translated when a new center (and if we implement rotation, it will probably
        # be implemented as a direct change to the vertices as well), there is no need
        # to treat translations and rotations in any special manner. However, if this
        # ever changes, the relevant changes would be to:
        #   1) Rotate all the k vectors by the _inverse_ of the orientation, i.e.
        #      k = rowan.rotate(rowan.conjugate(self.orientation), k)
        #   2) Rotate and translate the final form factors, i.e.
        #      for i, k in enumerate(q):
        #          form_factor[i] *= np.exp(-1j * np.dot(
        #              k, rowan.rotate(rowan.inverse(self.orientation), self.center)))
        form_factor = np.zeros((len(q),), dtype=np.complex128)

        # Handle zeros q vector cases up front to allow looping over faces without
        # double checking internally.
        q_sqs = np.sum(q * q, axis=-1)
        zero_q = np.isclose(q_sqs, 0)
        form_factor[zero_q] = self.volume

        for face, eqn in zip(self.faces, self._equations):
            # Calculate each face's form factor as a polygon. This implementation aims
            # at clarity over efficiency (a true form factor calculation would need to
            # efficiently loop over many shapes anyway). Note that we have to negate the
            # distance in the line below due to our equation sign convention (see
            # _find_equations).
            face_normal, d = eqn[:3], -eqn[3]
            face_polygon = Polygon(self.vertices[face], face_normal)
            face_form_factors = face_polygon.compute_form_factor_amplitude(q[~zero_q])

            # Translate the calculation into the reference frame of the polyhedron.
            qs_dot_norm = np.dot(q[~zero_q], face_normal)
            exp_qr = np.exp(-1j * qs_dot_norm * d)
            form_factor[~zero_q] += (
                qs_dot_norm * (1j * face_form_factors * exp_qr)
            ) / q_sqs[~zero_q]

        return form_factor

    def is_inside(self, points):
        """Determine whether points are contained in this polyhedron.

        .. note::

            Points on the boundary of the shape will return :code:`True`.

        Args:
            points (:math:`(N, 3)` :class:`numpy.ndarray`):
                The points to test.

        Returns:
            :math:`(N, )` :class:`numpy.ndarray`:
                Boolean array indicating which points are contained in the
                polyhedron.
        """
        # polytri generates a triangulation directly from the vertices. We need
        # to map this back to index positions to feed to the polyhedron winding
        # number calculation.
        vertex_to_index = {tuple(v): i for i, v in enumerate(self.vertices)}

        triangles = [
            [vertex_to_index[tuple(v)] for v in triangle]
            for triangle in self._surface_triangulation()
        ]

        winding_number_calculator = PolyInside(triangles, self.vertices)

        def _check_inside(p):
            """Check if point is inside, including boundary points.

            The polyhedron check will will raise a ValueError for points on the
            boundary, which we want to be inside.
            """
            try:
                return winding_number_calculator.winding_number(p) != 0
            except ValueError as e:
                if str(e) in (
                    "vertex coincides with origin",
                    "vertices collinear with origin",
                    "vertices coplanar with origin",
                ):
                    return True
                else:
                    raise

        return np.array([_check_inside(p) for p in np.atleast_2d(points)])

    def __repr__(self):
        return (
            f"coxeter.shapes.Polyhedron(vertices={self.vertices.tolist()}, "
            f"faces={self.faces})"
        )

    def _plato_primitive(self, backend):
        return backend.Mesh(
            positions=np.array([self.center]),
            orientations=np.array([[1.0, 0.0, 0.0, 0.0]]),
            colors=np.array([[0.5, 0.5, 0.5, 1]] * len(self.vertices)),
            vertices=self.vertices,
            indices=self.faces,
            shape_colors=np.array([[0.5, 0.5, 0.5, 1]]),
        )<|MERGE_RESOLUTION|>--- conflicted
+++ resolved
@@ -365,11 +365,7 @@
 
     @cached_property
     def edges(self):
-<<<<<<< HEAD
-        """set(tuple(int,int)): Get the polyhedron's edges.
-=======
         """:class:`numpy.ndarray`: Get the polyhedron's edges.
->>>>>>> 6e5331df
 
         Results returned as vertex index pairs,  with each edge of the polyhedron
         included exactly once.  Edge (i,j) pairs are ordered by vertex index with i<j.
@@ -392,11 +388,6 @@
 
     @property
     def edge_vectors(self):
-<<<<<<< HEAD
-        """list(tuple(float,float,float)): Get the polyhedron's edges as vectors."""
-        return self.vertices[self.edges[:, 1]] - self.vertices[self.edges[:, 0]]
-
-=======
         """:class:`numpy.ndarray`: Get the polyhedron's edges as vectors."""
         return self.vertices[self.edges[:, 1]] - self.vertices[self.edges[:, 0]]
 
@@ -405,7 +396,6 @@
         """int: Get the number of edges."""
         return len(self.edges)
 
->>>>>>> 6e5331df
     @property
     def volume(self):
         """float: Get or set the polyhedron's volume."""
