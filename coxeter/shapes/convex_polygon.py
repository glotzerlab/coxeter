"""Defines a convex polygon."""

import numpy as np
from scipy.spatial import ConvexHull

from .circle import Circle
from .polygon import Polygon, _align_points_by_normal


def _is_convex(vertices, normal):
    """Check if the vertices provided define a convex shape.

    This algorithm makes no assumptions about ordering of the vertices, it
    simply constructs the convex hull of the points and checks that all of the
    vertices are on the convex hull.

    Args:
        vertices (:math:`(N, 3)` :class:`numpy.ndarray`):
            The polygon vertices.
        normal (:math:`(3, )` :class:`numpy.ndarray`):
            The normal to the vertices.

    Returns:
        bool: ``True`` if ``vertices`` define a convex polygon.

    """
    # TODO: Add a tolerance check in case a user provides collinear vertices on
    # the boundary of a convex hull.
    verts_2d = _align_points_by_normal(normal, vertices)
    hull = ConvexHull(verts_2d[:, :2])
    return len(hull.vertices) == len(vertices)


class ConvexPolygon(Polygon):
    """A convex polygon.

    The polygon is embedded in 3-dimensions, so the normal
    vector determines which way is "up".

    Args:
        vertices (:math:`(N, 3)` or :math:`(N, 2)` :class:`numpy.ndarray`):
            The vertices of the polygon. They need not be sorted since the
            order will be determined by the hull.
        normal (sequence of length 3 or None):
            The normal vector to the polygon. If :code:`None`, the normal
            is computed by taking the cross product of the vectors formed
            by the first three vertices :code:`np.cross(vertices[2, :] -
            vertices[1, :], vertices[0, :] - vertices[1, :])`. This choice
            is made so that if the provided vertices are in the :math:`xy`
            plane and are specified in counterclockwise order, the
            resulting normal is the :math:`z` axis. Since this arbitrary
            choice may not preserve the orientation of the provided
            vertices, users may provide a normal instead
            (Default value: None).
        planar_tolerance (float):
            The tolerance to use to verify that the vertices are planar.
            Providing this argument may be necessary if you have a large
            number of vertices and are rotated significantly out of the
            plane.

    Example:
        >>> square = coxeter.shapes.ConvexPolygon(
        ...   [[1, 1], [-1, -1], [1, -1], [-1, 1]])
        >>> import numpy as np
        >>> assert np.isclose(square.area, 4.0)
        >>> assert np.isclose(
        ...   square.minimal_bounding_circle.radius,
        ...   np.sqrt(2.))
        >>> square.center
        array([0., 0., 0.])
        >>> assert np.isclose(
        ...   square.circumcircle.radius,
        ...   np.sqrt(2.))
        >>> square.gsd_shape_spec
        {'type': 'Polygon', 'vertices': [[1.0, 1.0, 0.0], [-1.0, 1.0, 0.0],
        [-1.0, -1.0, 0.0], [1.0, -1.0, 0.0]]}
        >>> assert np.isclose(square.incircle_from_center.radius, 1.0)
        >>> assert np.allclose(
        ...   square.inertia_tensor,
        ...   [[0., 0., 0.],
        ...    [0., 0., 0.],
        ...    [0., 0., 8. / 3.]])
        >>> square.normal
        array([0., 0., 1.])
        >>> assert np.allclose(
        ...   square.planar_moments_inertia,
        ...   (4. / 3., 4. / 3., 0.))
        >>> assert np.isclose(square.polar_moment_inertia, 8. / 3.)
        >>> assert np.isclose(square.signed_area, 4.0)
        >>> square.vertices
        array([[ 1.,  1.,  0.],
               [-1.,  1.,  0.],
               [-1., -1.,  0.],
               [ 1., -1.,  0.]])

    """

    def __init__(self, vertices, normal=None, planar_tolerance=1e-5):
        super(ConvexPolygon, self).__init__(vertices, normal, planar_tolerance, False)
        if _is_convex(self.vertices, self.normal):
            # If points form a convex set, then we can order the vertices. We
            # cannot directly use the output of scipy's convex hull because our
            # polygon may be embedded in 3D, so we sort ourselves.
            self.reorder_verts()
        else:
            # If the shape is nonconvex, the user must provide ordered vertices
            # to uniquely identify the polygon. We must check if there are any
            # intersections to avoid complex (self-intersecting) polygons.
            raise ValueError("The provided vertices do not form a convex polygon.")

    @property
    def incircle_from_center(self):
        """:class:`~.Circle`: Get the largest concentric inscribed circle.

        The requirement that the circle be centered at the centroid of the
        shape distinguishes this circle from most typical incircle
        calculations.
        """
        v1s = self.vertices
        v2s = np.roll(self.vertices, shift=1, axis=0)
        deltas = v1s - v2s
        deltas /= np.linalg.norm(deltas, axis=-1)[:, np.newaxis]
        points = self.center[np.newaxis, :] - v1s[:, :]

        distances = np.linalg.norm(np.cross(points, deltas), axis=-1)

        radius = np.min(distances)
        return Circle(radius, self.center)

<<<<<<< HEAD
    def distance_to_surface(self, angles):
        """Distance to the surface of the shape.

        This calculation assumes vertices are ordered counterclockwise

        For more generic information about this calculation, see
        `Shape.distance_to_surface`.
        """
        # Bring the angles into the range for testing (also handles an
        # np.asarray for us).
        # angles = np.mod(angles, 2 * np.pi)
        num_verts = len(self.vertices)

        # Rearrange the verts so that we start with the lowest angle
        verts = self.vertices - self.center
        angles_to_vertices = np.arctan2(verts[:, 1], verts[:, 0])
        np.mod(angles_to_vertices, 2 * np.pi, out=angles_to_vertices)

        # find and reorganize to start with smallest angle
        shift = np.argmin(angles_to_vertices)
        verts = np.roll(verts, shift=-shift, axis=0)
        angles_to_vertices = np.roll(angles_to_vertices, shift=-shift, axis=0)

        # Pair vertices with numpy roll
        p1 = verts
        p2 = np.roll(p1, shift=-1, axis=0)

        # get the slopes
        slopes = np.ones(num_verts) * np.inf
        finite_slopes = (p1[:, 0] - p2[:, 0]) != 0.0
        slopes[finite_slopes] = (p1[finite_slopes, 1] - p2[finite_slopes, 1]) / (
            p1[finite_slopes, 0] - p2[finite_slopes, 0]
        )

        # Get the y_intercepts
        y_int = np.ones(num_verts) * np.inf
        y_int[finite_slopes] = (
            p1[finite_slopes, 1] - slopes[finite_slopes] * p1[finite_slopes, 0]
        )

        # Partition all angles into the angle ranges defined by the edges. For
        # the edge verts[-1]->verts[0] need to agument the final value so that
        # values > angles_to_vertices[-1] will work.
        angles_shifted = np.roll(angles_to_vertices, shift=-1, axis=0)
        eps = 1e-6  # Need angles_shifted[-1] > 2*pi so that 2*pi is in range.
        angles_shifted[-1] = 2 * np.pi + eps

        # Make the distances:
        distances = np.empty_like(angles)

        for i in range(num_verts):
            inside_range = (angles >= angles_to_vertices[i]) & (
                angles < angles_shifted[i]
            )
            if i == num_verts - 1:
                inside_range |= np.logical_and(
                    angles >= (angles_to_vertices[-1] - 2 * np.pi),
                    angles < angles_to_vertices[0],
                )

            if slopes[i] == 0:
                cos = np.cos(angles[inside_range])
                distances[inside_range] = np.sqrt(y_int[i] * y_int[i] / (1 - cos * cos))
            elif slopes[i] == np.inf or y_int[i] == np.inf:
                sin = np.sin(angles[inside_range])
                distances[inside_range] = np.sqrt(p1[i, 0] * p1[i, 0] / (1 - sin * sin))
            else:
                sl_k = np.tan(angles[inside_range])
                x = y_int[i] / (sl_k - slopes[i])
                y = sl_k * x
                distances[inside_range] = np.sqrt(x * x + y * y)

        return distances
=======
    @property
    def minimal_centered_bounding_circle(self):
        """:class:`~.Circle`: Get the smallest bounding concentric circle."""
        # The radius is determined by the furthest vertex from the center.
        return Circle(
            np.linalg.norm(self.vertices - self.center, axis=-1).max(), self.center
        )
>>>>>>> 0355feaf
<|MERGE_RESOLUTION|>--- conflicted
+++ resolved
@@ -127,7 +127,6 @@
         radius = np.min(distances)
         return Circle(radius, self.center)
 
-<<<<<<< HEAD
     def distance_to_surface(self, angles):
         """Distance to the surface of the shape.
 
@@ -201,12 +200,11 @@
                 distances[inside_range] = np.sqrt(x * x + y * y)
 
         return distances
-=======
+
     @property
     def minimal_centered_bounding_circle(self):
         """:class:`~.Circle`: Get the smallest bounding concentric circle."""
         # The radius is determined by the furthest vertex from the center.
         return Circle(
             np.linalg.norm(self.vertices - self.center, axis=-1).max(), self.center
-        )
->>>>>>> 0355feaf
+        )