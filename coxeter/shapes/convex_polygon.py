"""Defines a convex polygon."""

import warnings

import numpy as np
from scipy.spatial import ConvexHull

from .circle import Circle
from .polygon import Polygon, _align_points_by_normal


def _is_convex(vertices, normal):
    """Check if the vertices provided define a convex shape.

    This algorithm makes no assumptions about ordering of the vertices, it
    simply constructs the convex hull of the points and checks that all of the
    vertices are on the convex hull.

    Args:
        vertices (:math:`(N, 3)` :class:`numpy.ndarray`):
            The polygon vertices.
        normal (:math:`(3, )` :class:`numpy.ndarray`):
            The normal to the vertices.

    Returns:
        bool: ``True`` if ``vertices`` define a convex polygon.

    """
    # TODO: Add a tolerance check in case a user provides collinear vertices on
    # the boundary of a convex hull.
    verts_2d, _ = _align_points_by_normal(normal, vertices)
    hull = ConvexHull(verts_2d[:, :2])
    return len(hull.vertices) == len(vertices)


class ConvexPolygon(Polygon):
    """A convex polygon.

    The polygon is embedded in 3-dimensions, so the normal
    vector determines which way is "up".

    Args:
        vertices (:math:`(N, 3)` or :math:`(N, 2)` :class:`numpy.ndarray`):
            The vertices of the polygon. They need not be sorted since the
            order will be determined by the hull.
        normal (sequence of length 3 or None):
            The normal vector to the polygon. If :code:`None`, the normal
            is computed by taking the cross product of the vectors formed
            by the first three vertices :code:`np.cross(vertices[2, :] -
            vertices[1, :], vertices[0, :] - vertices[1, :])`. This choice
            is made so that if the provided vertices are in the :math:`xy`
            plane and are specified in counterclockwise order, the
            resulting normal is the :math:`z` axis. Since this arbitrary
            choice may not preserve the orientation of the provided
            vertices, users may provide a normal instead
            (Default value: None).
        planar_tolerance (float):
            The tolerance to use to verify that the vertices are planar.
            Providing this argument may be necessary if you have a large
            number of vertices and are rotated significantly out of the
            plane.

    Example:
        >>> square = coxeter.shapes.ConvexPolygon(
        ...   [[1, 1], [-1, -1], [1, -1], [-1, 1]])
        >>> import numpy as np
        >>> assert np.isclose(square.area, 4.0)
        >>> assert np.isclose(
        ...   square.minimal_bounding_circle.radius,
        ...   np.sqrt(2.))
        >>> square.center
        array([0., 0., 0.])
        >>> assert np.isclose(
        ...   square.circumcircle.radius,
        ...   np.sqrt(2.))
        >>> square.gsd_shape_spec
        {'type': 'Polygon', 'vertices': [[1.0, 1.0, 0.0], [-1.0, 1.0, 0.0],
        [-1.0, -1.0, 0.0], [1.0, -1.0, 0.0]]}
        >>> assert np.isclose(square.maximal_centered_bounded_circle.radius, 1.0)
        >>> assert np.allclose(
        ...   square.inertia_tensor,
        ...   [[0., 0., 0.],
        ...    [0., 0., 0.],
        ...    [0., 0., 8. / 3.]])
        >>> square.normal
        array([0., 0., 1.])
        >>> assert np.allclose(
        ...   square.planar_moments_inertia,
        ...   (4. / 3., 4. / 3., 0.))
        >>> assert np.isclose(square.polar_moment_inertia, 8. / 3.)
        >>> assert np.isclose(square.signed_area, 4.0)
        >>> square.vertices
        array([[ 1.,  1.,  0.],
               [-1.,  1.,  0.],
               [-1., -1.,  0.],
               [ 1., -1.,  0.]])

    """

    def __init__(self, vertices, normal=None, planar_tolerance=1e-5):
        super(ConvexPolygon, self).__init__(vertices, normal, planar_tolerance, False)
        if _is_convex(self.vertices, self.normal):
            # If points form a convex set, then we can order the vertices. We
            # cannot directly use the output of scipy's convex hull because our
            # polygon may be embedded in 3D, so we sort ourselves.
            self._reorder_verts()
        else:
            # If the shape is nonconvex, the user must provide ordered vertices
            # to uniquely identify the polygon. We must check if there are any
            # intersections to avoid complex (self-intersecting) polygons.
            raise ValueError("The provided vertices do not form a convex polygon.")

    def _reorder_verts(self, clockwise=False, ref_index=0, increasing_length=True):
        """Sort the vertices.

        Sorting is done with respect to the direction of the normal vector. The
        default ordering is counterclockwise and preserves the vertex in the
        0th position. A different ordering may be requested; however, note that
        clockwise ordering will result in a negative signed area of the
        polygon.

        The reordering is performed by rotating the polygon onto the :math:`xy`
        plane, then computing the angles of all vertices. The vertices are then
        sorted by this angle.  Note that if two points are at the same angle,
        the ordering is arbitrary and determined by the output of
        :func:`numpy.argsort`, which uses an unstable quicksort algorithm by
        default.

        Args:
            clockwise (bool):
                If True, sort in clockwise order (Default value: False).
            ref_index (int):
                Index indicating which vertex should be placed first in the
                sorted list (Default value: 0).
            increasing_length (bool):
                If two vertices are at the same angle relative to the
                center, when this flag is True the point closer to the center
                comes first, otherwise the point further away comes first
                (Default value: True).

        """
        # The centroid cannot be computed until vertices are ordered, but for
        # convex polygons the mean of the vertices will be contained within the
        # shape so we can sort relative to that.
        verts, _ = _align_points_by_normal(
            self._normal, self._vertices - np.mean(self.vertices, axis=0)
        )

        # Compute the angle of each vertex, shift so that the chosen
        # reference_index has a value of zero, then move into the [0, 2pi]
        # range. The secondary sorting level is in terms of distance from the
        # origin.
        angles = np.arctan2(verts[:, 1], verts[:, 0])
        angles = np.mod(angles - angles[ref_index], 2 * np.pi)
        distances = np.linalg.norm(verts, axis=1)
        if not increasing_length:
            distances *= -1
        vert_order = np.lexsort((distances, angles))
        self._vertices = self._vertices[vert_order, :]

    @property
    def incircle_from_center(self):
        """:class:`~.Circle`: Get the largest concentric inscribed circle."""
        warnings.warn(
            "The incircle_from_center property is deprecated, use "
            "maximal_centered_bounded_circle instead.",
            DeprecationWarning,
        )
        return self.maximal_centered_bounded_circle

    @property
    def minimal_centered_bounding_circle(self):
        """:class:`~.Circle`: Get the smallest bounding concentric circle."""
        # The radius is determined by the furthest vertex from the center.
        return Circle(
            np.linalg.norm(self.vertices - self.center, axis=-1).max(), self.center
        )

    @property
    def maximal_centered_bounded_circle(self):
        """:class:`~.Circle`: Get the largest bounded concentric circle."""
        # The radius is determined by the furthest vertex from the center.
        v1s = self.vertices
        v2s = np.roll(self.vertices, shift=1, axis=0)
        deltas = v1s - v2s
        deltas /= np.linalg.norm(deltas, axis=-1)[:, np.newaxis]
        points = self.center[np.newaxis, :] - v1s[:, :]

        distances = np.linalg.norm(np.cross(points, deltas), axis=-1)

        radius = np.min(distances)
<<<<<<< HEAD
        return Circle(radius, self.center)

    def distance_to_surface(self, angles):
        """Distance to the surface of the shape.

        This calculation assumes vertices are ordered counterclockwise

        For more generic information about this calculation, see
        `Shape.distance_to_surface`.
        """
        # Bring the angles into the range for testing (also handles an
        # np.asarray for us).
        angles = np.mod(angles, 2 * np.pi)
        num_verts = len(self.vertices)

        # Rearrange the verts so that we start with the lowest angle
        verts = _align_points_by_normal(self.normal, self.vertices - self.center)
        angles_to_vertices = np.arctan2(verts[:, 1], verts[:, 0])
        np.mod(angles_to_vertices, 2 * np.pi, out=angles_to_vertices)

        # find and reorganize to start with smallest angle
        shift = np.argmin(angles_to_vertices)
        verts = np.roll(verts, shift=-shift, axis=0)
        angles_to_vertices = np.roll(angles_to_vertices, shift=-shift, axis=0)

        # Pair vertices with numpy roll
        p1 = verts
        p2 = np.roll(p1, shift=-1, axis=0)

        # get the slopes
        slopes = np.ones(num_verts) * np.inf
        finite_slopes = (p1[:, 0] - p2[:, 0]) != 0.0
        slopes[finite_slopes] = (p1[finite_slopes, 1] - p2[finite_slopes, 1]) / (
            p1[finite_slopes, 0] - p2[finite_slopes, 0]
        )

        # Get the y_intercepts
        y_int = np.ones(num_verts) * np.inf
        y_int[finite_slopes] = (
            p1[finite_slopes, 1] - slopes[finite_slopes] * p1[finite_slopes, 0]
        )

        # Partition all angles into the angle ranges defined by the edges. For
        # the edge verts[-1]->verts[0] need to agument the final value so that
        # values > angles_to_vertices[-1] will work.
        angles_shifted = np.roll(angles_to_vertices, shift=-1, axis=0)
        eps = 1e-6  # Need angles_shifted[-1] > 2*pi so that 2*pi is in range.
        angles_shifted[-1] = 2 * np.pi + eps

        # Make the distances:
        distances = np.empty_like(angles)

        for i in range(num_verts):
            inside_range = (angles >= angles_to_vertices[i]) & (
                angles < angles_shifted[i]
            )
            if i == num_verts - 1:
                inside_range |= np.logical_and(
                    angles >= (angles_to_vertices[-1] - 2 * np.pi),
                    angles < angles_to_vertices[0],
                )

            if slopes[i] == 0:
                cos = np.cos(angles[inside_range])
                distances[inside_range] = np.sqrt(y_int[i] * y_int[i] / (1 - cos * cos))
            elif slopes[i] == np.inf or y_int[i] == np.inf:
                sin = np.sin(angles[inside_range])
                distances[inside_range] = np.sqrt(p1[i, 0] * p1[i, 0] / (1 - sin * sin))
            else:
                sl_k = np.tan(angles[inside_range])
                x = y_int[i] / (sl_k - slopes[i])
                y = sl_k * x
                distances[inside_range] = np.sqrt(x * x + y * y)

        return distances

    @property
    def minimal_centered_bounding_circle(self):
        """:class:`~.Circle`: Get the smallest bounding concentric circle."""
        # The radius is determined by the furthest vertex from the center.
        return Circle(
            np.linalg.norm(self.vertices - self.center, axis=-1).max(), self.center
        )
=======
        return Circle(radius, self.center)
>>>>>>> a4726a84
<|MERGE_RESOLUTION|>--- conflicted
+++ resolved
@@ -189,7 +189,6 @@
         distances = np.linalg.norm(np.cross(points, deltas), axis=-1)
 
         radius = np.min(distances)
-<<<<<<< HEAD
         return Circle(radius, self.center)
 
     def distance_to_surface(self, angles):
@@ -264,15 +263,4 @@
                 y = sl_k * x
                 distances[inside_range] = np.sqrt(x * x + y * y)
 
-        return distances
-
-    @property
-    def minimal_centered_bounding_circle(self):
-        """:class:`~.Circle`: Get the smallest bounding concentric circle."""
-        # The radius is determined by the furthest vertex from the center.
-        return Circle(
-            np.linalg.norm(self.vertices - self.center, axis=-1).max(), self.center
-        )
-=======
-        return Circle(radius, self.center)
->>>>>>> a4726a84
+        return distances